--- conflicted
+++ resolved
@@ -570,13 +570,8 @@
     return true;
   };
 
-<<<<<<< HEAD
   std::vector<std::string> errors;
   std::vector<RoutingEdge*> new_edges;
-=======
-  std::vector<RoutingEdge*> new_edges;
-  std::vector<std::string> errors;
->>>>>>> 08dbce56
 
   bool any_success = false;
   for (RoutingTrack *track : nearest_tracks) {
@@ -652,29 +647,20 @@
       continue;
     }
 
-    for (RoutingEdge *edge : new_edges) {
-      off_grid_edges_.insert(edge);
-    }
-
     bridging_vertex->AddEdge(edge);
     off_grid->AddEdge(edge);
     new_edges.push_back(edge);
     any_success = true || any_success;
   }
 
-<<<<<<< HEAD
   for (RoutingEdge *edge : new_edges) {
     off_grid_edges_.insert(edge);
   }
 
-  std::string message = absl::StrJoin(errors, "; ");
-  return any_success ? absl::OkStatus() : absl::NotFoundError(message);
-=======
   std::string message = absl::StrJoin(errors, "; ");
   return any_success ?
       absl::Status(absl::StatusCode::kOk, message) :
       absl::NotFoundError(message);
->>>>>>> 08dbce56
 }
 
 absl::StatusOr<RoutingGrid::VertexWithLayer>

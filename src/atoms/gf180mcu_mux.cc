--- conflicted
+++ resolved
@@ -360,11 +360,7 @@
     bar_y_high = std::max(
         new_bar_y_high,
         bar_y_high + poly_polycon_via_bulge_width / 2 +
-<<<<<<< HEAD
-            + poly_width / 2 + poly_rules.min_separation );
-=======
             poly_width / 2 + poly_rules.min_separation);
->>>>>>> c8d86925
     Point p_1 = Point(p_0.x(), bar_y_high);
     Point p_2 = Point(p_3.x(), bar_y_high);
     PolyLine line = PolyLine(p_0, {

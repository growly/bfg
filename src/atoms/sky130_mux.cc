#include "sky130_mux.h"

#include <iostream>
#include <memory>
#include <string>
#include <utility>

#include <absl/strings/str_cat.h>

#include "atom.h"
#include "../circuit/wire.h"
#include "../cell.h"
#include "../layout.h"
#include "../geometry/compass.h"
#include "../geometry/rectangle.h"
#include "../geometry/line_segment.h"
#include "../geometry/polygon.h"
#include "../geometry/poly_line.h"
#include "../poly_line_inflator.h"

namespace bfg {
namespace atoms {

using ::bfg::geometry::Compass;
using ::bfg::geometry::Point;
using ::bfg::geometry::PolyLine;
using ::bfg::geometry::LineSegment;
using ::bfg::geometry::Polygon;
using ::bfg::geometry::Rectangle;
using ::bfg::geometry::Layer;
<<<<<<< HEAD
using ::bfg::circuit::Wire;
=======

//

bfg::Cell *Sky130Mux::Generate() {
  // A flip-flop is two back-to-back latches.

  std::unique_ptr<bfg::Cell> cell(new bfg::Cell("sky130_mux"));
  cell->SetLayout(GenerateLayout());
  cell->SetCircuit(GenerateCircuit());

  return cell.release();
}

bfg::Circuit *Sky130Mux::GenerateCircuit() {
  std::unique_ptr<bfg::Circuit> circuit(new bfg::Circuit());

  circuit::Wire S0 = circuit->AddSignal("S0");
  circuit::Wire S0B = circuit->AddSignal("S0B");
  circuit::Wire S1 = circuit->AddSignal("S1");
  circuit::Wire S1B = circuit->AddSignal("S1B");
  circuit::Wire S2 = circuit->AddSignal("S2");
  circuit::Wire S2B = circuit->AddSignal("S2B");

  circuit::Wire I0 = circuit->AddSignal("I0");
  circuit::Wire I1 = circuit->AddSignal("I1");
  circuit::Wire I2 = circuit->AddSignal("I2");
  circuit::Wire I3 = circuit->AddSignal("I3");
  circuit::Wire I4 = circuit->AddSignal("I4");
  circuit::Wire I5 = circuit->AddSignal("I5");
  circuit::Wire I6 = circuit->AddSignal("I6");
  circuit::Wire I7 = circuit->AddSignal("I7");

  circuit::Wire Y = circuit->AddSignal("Y");

  //circuit::Wire VPWR = circuit->AddSignal("VPWR");
  //circuit::Wire VGND = circuit->AddSignal("VGND");
  //circuit::Wire VPB = circuit->AddSignal("VPB");
  //circuit::Wire VNB = circuit->AddSignal("VNB");


  // TODO(aryap): instantiate four of the mux 2 subcircuits

  circuit->AddPort(S0);
  circuit->AddPort(S0B);
  circuit->AddPort(S1);
  circuit->AddPort(S1B);
  circuit->AddPort(S2);
  circuit->AddPort(S2B);
  circuit->AddPort(I0);
  circuit->AddPort(I1);
  circuit->AddPort(I2);
  circuit->AddPort(I3);
  circuit->AddPort(I4);
  circuit->AddPort(I5);
  circuit->AddPort(I6);
  circuit->AddPort(I7);
  circuit->AddPort(Y);

  return circuit.release();
}
>>>>>>> d32a37d3

namespace {

std::optional<Polygon> InflatePolyLine(const PhysicalPropertiesDatabase &db,
                                       const PolyLine line) {
  PolyLineInflator inflator(db);
  return inflator.InflatePolyLine(line);
}

Polygon InflatePolyLineOrDie(const PhysicalPropertiesDatabase &db,
                             const PolyLine line) {
  std::optional<Polygon> polygon = InflatePolyLine(db, line);
  LOG_IF(FATAL, !polygon) << "Could not inflate polyline: " << line;
  return *polygon;
}

Polygon *AddElbowPath(
    const PhysicalPropertiesDatabase &db,
    const Point &start,
    const Point &end,
    const int64_t width,
    const int64_t start_encap_width,
    const int64_t start_encap_length,
    const int64_t end_encap_width,
    const int64_t end_encap_length,
    bfg::Layout *layout) {
  // How to avoid constantly copying this?
  Point elbow = {start.x(), end.y()};
  PolyLine line = PolyLine({start, elbow, end});
  line.SetWidth(width);
  line.InsertBulge(start, start_encap_width, start_encap_length);
  line.InsertBulge(end, end_encap_width, end_encap_length);
  return layout->AddPolygon(InflatePolyLineOrDie(db, line));
}

Polygon *AddElbowPathBetweenLayers(
    const PhysicalPropertiesDatabase &db,
    const Point &start,
    const Point &end,
    const std::string &start_layer,
    const std::string &path_layer,
    const std::string &end_layer,
    bfg::Layout *layout) {
  const int64_t start_encap_width = db.Rules(start_layer).via_width +
      2 * db.Rules(start_layer, path_layer).via_overhang_wide;
  const int64_t start_encap_length = db.Rules(start_layer).via_width +
      2 * db.Rules(start_layer, path_layer).via_overhang;
  const int64_t end_encap_width = db.Rules(end_layer).via_width +
      2 * db.Rules(end_layer, path_layer).via_overhang_wide;
  const int64_t end_encap_length = db.Rules(end_layer).via_width +
      2 * db.Rules(end_layer, path_layer).via_overhang;
  // TODO(aryap): This is a hack workaround for the problem that frequently
  // occurs when an elbows start and end encapsulation pours are too close
  // together, and a divet is created between them that violates the min.
  // separation distance for the layer. This is most elegantly solved as an
  // automatic feature of the PolyLine which should automatically widen widths
  // to avoid divets.
  const int64_t width = std::max({
      db.Rules(path_layer).min_width, end_encap_width});
  LOG(INFO) << "Adding elbow (" << start_layer << ") " << start << " -("
            << path_layer << ")-> " << end << " (" << end_layer << ") "
            << width << " "
            << start_encap_width << " "
            << start_encap_length << " "
            << end_encap_width << " "
            << end_encap_length;
  layout->SetActiveLayerByName(path_layer);
  Polygon *path = AddElbowPath(
      db,
      start,
      end,
      width,
      start_encap_width,
      start_encap_length,
      end_encap_width,
      end_encap_length,
      layout);
  layout->RestoreLastActiveLayer();
  return path;
}

Polygon *StraightLineBetweenLayers(
    const PhysicalPropertiesDatabase &db,
    const Point &start,
    const Point &end,
    const std::string &start_layer,
    const std::string &path_layer,
    const std::string &end_layer,
    bfg::Layout *layout) {
  int64_t width = db.Rules(path_layer).min_width;
  int64_t start_overhang = db.Rules(start_layer).via_width / 2
        + db.Rules(start_layer, path_layer).via_overhang;
  int64_t end_overhang = db.Rules(end_layer).via_width / 2
        + db.Rules(end_layer, path_layer).via_overhang;
  PolyLine line = PolyLine({start, end});
  line.set_layer(db.GetLayer(path_layer));
  line.set_min_separation(db.Rules(path_layer).min_separation); 
  line.SetWidth(width);

  int64_t start_via_side = db.Rules(start_layer).via_width;
  int64_t start_via_encap_width =
      start_via_side + 2 * db.Rules(path_layer, start_layer).via_overhang_wide;
  int64_t start_via_encap_length =
      start_via_side + 2 * db.Rules(path_layer, start_layer).via_overhang;

  int64_t end_via_side = db.Rules(end_layer).via_width;
  int64_t end_via_encap_width =
      end_via_side + 2 * db.Rules(path_layer, end_layer).via_overhang_wide;
  int64_t end_via_encap_length =
      end_via_side + 2 * db.Rules(path_layer, end_layer).via_overhang;

  // Simplify the shape if the start and end point are the same: make it the
  // biggest square that satisifies the minimum encap rules for below/above
  // layers.
  if (start == end) {
    int64_t bulge_side = std::max({
        start_via_encap_width,
        end_via_encap_width,
        start_via_encap_length,
        end_via_encap_length
    });
    line.InsertBulge(start, bulge_side, bulge_side);
  } else {
    line.InsertBulge(start, start_via_encap_width, start_via_encap_length);
    line.InsertBulge(end, end_via_encap_width, end_via_encap_length);
  }

  Polygon polygon = InflatePolyLineOrDie(db, line);
  layout->SetActiveLayerByName(path_layer);
  Polygon *added = layout->AddPolygon(polygon);
  layout->RestoreLastActiveLayer();
  return added;
}

Polygon *ConnectDiffToMet1(
  const PhysicalPropertiesDatabase &db,
  const Point &diff_point,
  const Point &met1_point,
  const std::string &diff_contact,
  bfg::Layout *layout) {
  layout->MakeVia(diff_contact, diff_point);
  Polygon *added = StraightLineBetweenLayers(db,
                                             diff_point,
                                             met1_point,
                                             diff_contact,
                                             "li.drawing",
                                             "mcon.drawing",
                                             layout);
  layout->MakeVia("mcon.drawing", met1_point);
  return added;
}

enum BulgeDirection {
  LEFT,
  CENTRE,
  RIGHT
};

Polygon *ConnectPolyToMet1(
    const PhysicalPropertiesDatabase &db,
    const Point &poly_point,
    const Point &met1_point,
    const std::string &poly_contact,
    bool rotate,
    const BulgeDirection &bulge_direction,
    bfg::Layout *layout) {
  int64_t via_side = db.Rules(poly_contact).via_width;
  int64_t via_overhang_wide =
      db.Rules("poly.drawing", poly_contact).via_overhang_wide;
  int64_t via_encap_width = via_side + 2 * via_overhang_wide;
  int64_t via_encap_length =
      via_side + 2 * db.Rules("poly.drawing", poly_contact).via_overhang;

  int64_t poly_width = db.Rules("poly.drawing").min_width;

  layout->SetActiveLayerByName("poly.drawing");

  Point poly_via_centre = poly_point;

  switch (bulge_direction) {
    case BulgeDirection::LEFT:
      LOG(INFO) << "translating left";
      poly_via_centre -= Point(via_overhang_wide, 0);
      break;
    case BulgeDirection::CENTRE:
      // Do nothing; pour starts centred.
      break;
    case BulgeDirection::RIGHT:
      LOG(INFO) << "translating right";
      poly_via_centre += Point(via_overhang_wide, 0);
      break;
  }
  layout->AddRectangle(
      {poly_via_centre - Point(via_encap_width / 2, via_encap_length / 2),
       poly_via_centre + Point(via_encap_width / 2, via_encap_length / 2)});

  layout->RestoreLastActiveLayer();

  layout->MakeVia(poly_contact, poly_via_centre);

  Polygon *added = AddElbowPathBetweenLayers(
      db,
      rotate ? poly_via_centre : met1_point,
      rotate ? met1_point : poly_via_centre,
      rotate ? poly_contact : "mcon.drawing",
      "li.drawing",
      rotate ? "mcon.drawing" : poly_contact,
      layout);

  layout->MakeVia("mcon.drawing", met1_point);

  return added;
}

Polygon *ConnectPolyToMet1(
    const PhysicalPropertiesDatabase &db,
    const Point &poly_point,
    const Point &met1_point,
    const std::string &poly_contact,
    bfg::Layout *layout) {
  return ConnectPolyToMet1(
      db,
      poly_point,
      met1_point,
      poly_contact,
      false,
      BulgeDirection::CENTRE,
      layout);
}

// The mapping is a triple of (named point, connecting column poly line, and
// whether or not the jog should be rotated).
void ConnectNamedPointsToColumns(
    const PhysicalPropertiesDatabase &db,
    std::vector<
        std::tuple<std::string, PolyLine*, bool>> mapping,
    const std::string &poly_contact,
    bool point_up,
    bfg::Layout *layout) {
  int64_t mcon_via_side = db.Rules("mcon.drawing").via_width;
  int64_t mcon_encap_width = mcon_via_side + 2 * db.Rules(
      "li.drawing", "mcon.drawing").via_overhang_wide;
  int64_t mcon_encap_length = mcon_via_side + 2 * db.Rules(
      "li.drawing", "mcon.drawing").via_overhang;

  BulgeDirection bulge_direction = BulgeDirection::LEFT;
  for (size_t i = 0; i < mapping.size(); ++i) {
    const auto &triple = mapping[i];
    std::string name;
    PolyLine *poly_line;
    bool rotate;
    std::tie(name, poly_line, rotate) = triple;
    // NOTE(aryap): Apparently in C++17 you can do:
    // const auto [name, poly_line, rotate] = triple;

    Point source = layout->GetPoint(name);
    Point connection = {poly_line->start().x(), source.y()};

    if (point_up) {
      connection.set_y(source.y() + mcon_via_side);
    } else {
      connection.set_y(source.y() - mcon_via_side);
    }
    ConnectPolyToMet1(
        db, source, connection, poly_contact, rotate, bulge_direction, layout);
    rotate = !rotate;
    bulge_direction = bulge_direction == BulgeDirection::LEFT ?
        BulgeDirection::RIGHT : bulge_direction == BulgeDirection::RIGHT ?
        BulgeDirection::LEFT : BulgeDirection::CENTRE;

    poly_line->InsertBulge(connection, mcon_encap_width, mcon_encap_length);
  }
}

void ConnectNamedPointsToColumn(
    const PhysicalPropertiesDatabase &db,
    const std::vector<std::string> named_points,
    PolyLine *poly_line,
    const std::string &poly_contact,
    bfg::Layout *layout) {
  int64_t mcon_via_side = db.Rules("mcon.drawing").via_width;
  int64_t mcon_encap_width = mcon_via_side + 2 * db.Rules(
      "li.drawing", "mcon.drawing").via_overhang_wide;
  int64_t mcon_encap_length = mcon_via_side + 2 * db.Rules(
      "li.drawing", "mcon.drawing").via_overhang;

  bool point_up = true;
  for (const std::string &name : named_points) {
    Point source = layout->GetPoint(name);
    Point connection = {poly_line->start().x(), source.y()};

    if (point_up) {
      connection.set_y(connection.y() + mcon_via_side);
    } else {
      connection.set_y(connection.y() - mcon_via_side);
    }
    ConnectPolyToMet1(
        db, source, connection, poly_contact, layout);

    poly_line->InsertBulge(connection, mcon_encap_width, mcon_encap_length);
    point_up = !point_up;
  }
}

bfg::Circuit *GenerateOutput2To1MuxCircuit(
    const DesignDatabase &db,
    const Sky130Mux::Parameters parameters,
    const Wire &x0,
    const Wire &x0_b,
    const Wire &x1,
    const Wire &x1_b,
    const Wire &s,
    const Wire &s_b,
    const Wire &y,
    const Wire &vpb,
    const Wire &vnb) {
  std::unique_ptr<bfg::Circuit> circuit(new bfg::Circuit());

  circuit->AddGlobal(x0);
  circuit->AddGlobal(x0_b);
  circuit->AddGlobal(x1);
  circuit->AddGlobal(x1_b);
  circuit->AddGlobal(s);
  circuit->AddGlobal(s_b);
  circuit->AddGlobal(y);
  circuit->AddGlobal(vpb);
  circuit->AddGlobal(vnb);

  bfg::Circuit *nfet_01v8 =
      db.FindCellOrDie("sky130", "sky130_fd_pr__nfet_01v8")->circuit();
  bfg::Circuit *pfet_01v8 =
      db.FindCellOrDie("sky130", "sky130_fd_pr__pfet_01v8")->circuit();

  circuit::Instance *nfet_0 = circuit->AddInstance("nfet0", nfet_01v8);
  circuit::Instance *nfet_1 = circuit->AddInstance("nfet1", nfet_01v8);

  circuit::Instance *pfet_0 = circuit->AddInstance("pfet0", pfet_01v8);
  circuit::Instance *pfet_1 = circuit->AddInstance("pfet1", pfet_01v8);

  nfet_0->Connect({{"d", y}, {"g", s_b}, {"s", x0}, {"b", vnb}});
  nfet_1->Connect({{"d", x1}, {"g", s}, {"s", y}, {"b", vnb}});

  pfet_0->Connect({{"d", y}, {"g", s}, {"s", x0_b}, {"b", vpb}});
  pfet_1->Connect({{"d", x1_b}, {"g", s_b}, {"s", y}, {"b", vpb}});

  // Assign model parameters from configuration struct.
  std::array<circuit::Instance*, 4> fets = {nfet_0, nfet_1, pfet_0, pfet_1};
  std::array<int64_t, 4> widths = {
      static_cast<int64_t>(parameters.nfet_6_width_nm),
      static_cast<int64_t>(parameters.nfet_7_width_nm),
      static_cast<int64_t>(parameters.pfet_6_width_nm),
      static_cast<int64_t>(parameters.pfet_7_width_nm)
  };
  std::array<int64_t, 4> lengths = {
      static_cast<int64_t>(parameters.nfet_6_length_nm),
      static_cast<int64_t>(parameters.nfet_7_length_nm),
      static_cast<int64_t>(parameters.pfet_6_length_nm),
      static_cast<int64_t>(parameters.pfet_7_length_nm)
  };
  for (size_t i = 0; i < fets.size(); ++i) {
    circuit::Instance *fet = fets[i];
    fet->SetParameter(
        parameters.fet_model_width_parameter,
        Parameter::FromInteger(
            parameters.fet_model_width_parameter,
            widths[i],
            Parameter::SIUnitPrefix::NANO));
    fet->SetParameter(
        parameters.fet_model_length_parameter,
        Parameter::FromInteger(
            parameters.fet_model_length_parameter,
            lengths[i],
            Parameter::SIUnitPrefix::NANO));
  }

  return circuit.release();
}

void GenerateOutput2To1MuxLayout(
    const PhysicalPropertiesDatabase &db,
    int64_t left_left_metal_column_x,
    int64_t left_right_metal_column_x,
    int64_t output_metal_column_x,
    int64_t right_left_metal_column_x,
    int64_t right_right_metal_column_x,
    int64_t met1_top_y,
    int64_t met1_bottom_y,
    bfg::Layout *main_layout) {
  const auto &li_rules = db.Rules("li.drawing");
  const auto &ncon_rules = db.Rules("ncon.drawing");
  const auto &pcon_rules = db.Rules("pcon.drawing");
  const auto &polycon_rules = db.Rules("polycon.drawing");
  const auto &poly_rules = db.Rules("poly.drawing");
  const auto &mcon_rules = db.Rules("mcon.drawing");
  const auto &met1_rules = db.Rules("met1.drawing");
  const auto &li_ncon_rules = db.Rules("li.drawing", "ncon.drawing");
  const auto &li_pcon_rules = db.Rules("li.drawing", "pcon.drawing");
  const auto &li_polycon_rules = db.Rules("li.drawing", "polycon.drawing");
  const auto &ndiff_ncon_rules = db.Rules("ndiff.drawing", "ncon.drawing");
  const auto &ndiff_polycon_rules =
      db.Rules("ndiff.drawing", "polycon.drawing");
  const auto &pdiff_pcon_rules = db.Rules("pdiff.drawing", "pcon.drawing");
  const auto &pdiff_polycon_rules =
      db.Rules("pdiff.drawing", "polycon.drawing");
  const auto &li_mcon_rules = db.Rules("li.drawing", "mcon.drawing");
  const auto &poly_polycon_rules = db.Rules("poly.drawing", "polycon.drawing");
  const auto &poly_ncon_rules = db.Rules("poly.drawing", "ncon.drawing");
  const auto &poly_pcon_rules = db.Rules("poly.drawing", "pcon.drawing");
  const auto &met1_mcon_rules = db.Rules("met1.drawing", "mcon.drawing");

  std::unique_ptr<bfg::Layout> layout(new bfg::Layout(db));

  int64_t stage_2_mux_nfet_0_width = db.ToInternalUnits(480);
  int64_t stage_2_mux_nfet_1_width = db.ToInternalUnits(480);
  int64_t stage_2_mux_pfet_0_width = db.ToInternalUnits(640);
  int64_t stage_2_mux_pfet_1_width = db.ToInternalUnits(640);

  // If we need to support differing size FETs here, we can inflate the
  // poly pitch. If we can't do that we might have to use two different
  // transistors, but that will overinflate the required space!
  LOG_IF(FATAL, stage_2_mux_nfet_0_width != stage_2_mux_nfet_1_width ||
                stage_2_mux_pfet_0_width != stage_2_mux_pfet_1_width)
    << "Output stage P- or N-FETs have mismatched sizes. This will break "
    << "DRC since a minimum overhang of the FET by diffusion is required,"
    << " which isn't satisfiable in the space between the two";

  int64_t poly_contact_to_ndiff =
      ndiff_polycon_rules.min_separation + polycon_rules.via_width / 2;
  int64_t poly_contact_to_pdiff =
      pdiff_polycon_rules.min_separation + polycon_rules.via_width / 2;

  int64_t via_centre_to_poly_edge =
      polycon_rules.via_width / 2 + poly_polycon_rules.min_separation;

  int64_t poly_overhang = li_rules.min_width + li_rules.min_separation;
  int64_t poly_pitch = poly_rules.min_pitch;
  int64_t poly_gap = std::max(
      poly_pitch - poly_rules.min_width,
      std::max(ncon_rules.via_width, pcon_rules.via_width) +
          2 * std::max(poly_ncon_rules.min_separation,
                       poly_pcon_rules.min_separation));

  Point gap_top = main_layout->GetPoint("upper_left.column_2_centre_bottom");
  Point gap_bottom = main_layout->GetPoint("lower_left.column_2_centre_bottom");
  int64_t poly_max_y = gap_top.y() - poly_rules.min_separation;
  int64_t poly_min_y = gap_bottom.y() + poly_rules.min_separation;

  int64_t via_side = li_rules.via_width;
  int64_t li_pitch_optimistic = li_rules.min_width / 2 +
      std::max(li_rules.min_width / 2, mcon_rules.via_width / 2) +
      li_rules.min_separation +
      li_mcon_rules.via_overhang_wide;
  int64_t pcon_via_encap_side = li_pcon_rules.via_overhang_wide;

  //// 2 * poly_overhang + stage_2_mux_nfet_0_width;
  //int64_t height = (
  //    gap_top.y() - gap_bottom.y()) - 2 * poly_rules.min_separation;
  //Point poly_ur = Point(gap_top.x() + poly_rules.min_width / 2,
  //                      ((gap_top + gap_bottom).y() + height) / 2);

  std::vector<Polygon*> poly_pours;
  {
    std::vector<int64_t> x_alignments = {
      main_layout->GetPoint("upper_left.column_2_centre_bottom").x(),
      main_layout->GetPoint("upper_left.column_3_centre_bottom").x(),
      main_layout->GetPoint("upper_right.column_3_centre_bottom").x(),
      main_layout->GetPoint("upper_right.column_2_centre_bottom").x(),
    };
  
    layout->SetActiveLayerByName("poly.drawing");
    for (int i = 0; i < x_alignments.size(); ++i) {
      const auto &x = x_alignments[i];
      PolyLine line = PolyLine({
          {x, poly_min_y},
          {x, poly_max_y}
      });
      // TODO(aryap): This is actually output fet<i>'s length:
      line.SetWidth(poly_rules.min_width);
      poly_pours.push_back(
          layout->AddPolygon(InflatePolyLineOrDie(db, line)));
    }
  }
  Rectangle left_left_poly = poly_pours[0]->GetBoundingBox();
  Rectangle left_right_poly = poly_pours[1]->GetBoundingBox();
  Rectangle right_left_poly = poly_pours[2]->GetBoundingBox();
  Rectangle right_right_poly = poly_pours[3]->GetBoundingBox();

  // The limiting constraint on the output mux is the number of horizontal li
  // tracks needed to connect to the poly and metal. If we start with one
  // bounding edge, the closest li1 pour in the lower left mux2, we can build y
  // upwards and place the li pours. Then we can place the diffusion pour so
  // that the poly encapsulation (larger than the gate length) doesn't overlap
  // the transistor diffusion.
  int64_t top_li_track_centre_y =
      main_layout->GetPoint("upper_left.li_corner_se_centre").y() - (
          li_rules.min_separation + li_mcon_rules.via_overhang +
          mcon_rules.via_width / 2 + li_rules.min_width / 2);
  int64_t bottom_li_track_centre_y =
      main_layout->GetPoint("lower_left.li_corner_se_centre").y()
          + li_pitch_optimistic;
  int64_t second_bottom_li_track_centre_y =
      bottom_li_track_centre_y + li_pitch_optimistic;

  // Draw poly and diffusion (i.e. the transistors) for four transistors.
  //
  // left left               right left
  //            left right             right right
  // +---------+---------+   +---------+---------+
  // | nfet 0  | nfet 1  |   | pfet 0  | pfet 1  |
  // +---------+---------+   +---------+---------+
  //        (N-fets)               (P-fets)
  //
  // The area is actually bounded by the poly contacts, which wil be at:
  int64_t diff_bound_top_y = top_li_track_centre_y;
  int64_t diff_bound_bottom_y = bottom_li_track_centre_y;

  int64_t ndiff_wing = ncon_rules.via_width +
      db.Rules("poly.drawing", "ncon.drawing").min_separation +
      ndiff_ncon_rules.min_enclosure;
  int64_t pdiff_wing = db.Rules("pcon.drawing").via_width +
      db.Rules("poly.drawing", "pcon.drawing").min_separation +
      pdiff_pcon_rules.min_enclosure;
  int64_t via_centre_to_ndiff_edge =
      ncon_rules.via_width / 2 + ndiff_ncon_rules.min_enclosure;
  int64_t via_centre_to_pdiff_edge =
      pcon_rules.via_width / 2 + pdiff_pcon_rules.min_enclosure;

  // nfet 0:
  layout->SetActiveLayerByName("ndiff.drawing");
  int64_t left_poly_midpoint_x = (
      left_left_poly.upper_right().x() + left_right_poly.lower_left().x()) / 2;

  Point diff_ur = Point(
      left_poly_midpoint_x,
      (diff_bound_top_y + diff_bound_bottom_y + stage_2_mux_nfet_0_width) / 2);
  Point diff_ll = Point(
      left_left_poly.lower_left().x() - ndiff_wing,
      diff_ur.y() - stage_2_mux_nfet_0_width);
  Rectangle *nfet_0_diff = layout->AddRectangle({diff_ll, diff_ur});

  // nfet 1:
  diff_ur = Point(
      left_right_poly.upper_right().x() + ndiff_wing,
      (diff_bound_top_y + diff_bound_bottom_y + stage_2_mux_nfet_1_width) / 2);
  diff_ll = Point(
      left_poly_midpoint_x,
      diff_ur.y() - stage_2_mux_nfet_1_width);
  Rectangle *nfet_1_diff = layout->AddRectangle({diff_ll, diff_ur});

  // pfet 0:
  layout->SetActiveLayerByName("pdiff.drawing");
  int64_t right_poly_midpoint_x = (right_left_poly.upper_right().x() +
      right_right_poly.lower_left().x()) / 2;
  diff_ur = Point(
      right_poly_midpoint_x,
      (diff_bound_top_y + diff_bound_bottom_y + stage_2_mux_pfet_0_width) / 2);
  diff_ll = Point(
      right_left_poly.lower_left().x() - pdiff_wing,
      diff_ur.y() - stage_2_mux_pfet_0_width);
  Rectangle *pfet_0_diff = layout->AddRectangle({diff_ll, diff_ur});

  // pfet 1:
  diff_ur = Point(
      right_right_poly.upper_right().x() + pdiff_wing,
      (diff_bound_top_y + diff_bound_bottom_y + stage_2_mux_pfet_1_width) / 2);
  diff_ll = Point(
      right_poly_midpoint_x,
      diff_ur.y() - stage_2_mux_pfet_1_width);
  Rectangle *pfet_1_diff = layout->AddRectangle({diff_ll, diff_ur});

  // Name input and output via points.
  Point input_0_n = Point(
      nfet_0_diff->lower_left().x() + via_centre_to_ndiff_edge,
      nfet_0_diff->upper_right().y() - via_centre_to_poly_edge);
  layout->SavePoint("input_0_n", input_0_n);
  layout->MakeVia("licon.drawing", input_0_n);

  Point input_1_n = Point(
      nfet_1_diff->upper_right().x() - via_centre_to_ndiff_edge,
      nfet_1_diff->lower_left().y() + via_centre_to_poly_edge);
  layout->SavePoint("input_1_n", input_1_n);
  layout->MakeVia("licon.drawing", input_1_n);

  Point output_n = Point(
      nfet_1_diff->lower_left().x(),
      std::min(nfet_0_diff->upper_right().y(), nfet_1_diff->upper_right().y()) -
          via_centre_to_ndiff_edge);
  layout->SavePoint("output_n", output_n);
  layout->MakeVia("licon.drawing", output_n);

  Point input_1_p = Point(
      pfet_0_diff->lower_left().x() + via_centre_to_pdiff_edge,
      pfet_0_diff->lower_left().y() + via_centre_to_poly_edge);
  layout->SavePoint("input_1_p", input_1_p);
  layout->MakeVia("licon.drawing", input_1_p);

  Point input_0_p = Point(
      pfet_1_diff->upper_right().x() - via_centre_to_pdiff_edge,
      pfet_1_diff->upper_right().y() - via_centre_to_poly_edge);
  layout->SavePoint("input_0_p", input_0_p);
  layout->MakeVia("licon.drawing", input_0_p);

  Point output_p = Point(
      pfet_1_diff->lower_left().x(),
      std::min(pfet_0_diff->upper_right().y(), pfet_1_diff->upper_right().y()) -
          via_centre_to_pdiff_edge);
  layout->SavePoint("output_p", output_p);
  layout->MakeVia("licon.drawing", output_p);

  // FIXME(aryap): Do not copy and flip this to align; the P-fets have to be
  // sized independently of the N-fets.
  main_layout->AddLayout(*layout, "output_mux");

  Point output_mux_ul_elbow_connect =
      Point(left_left_metal_column_x, input_0_n.y());
  Point output_mux_ur_elbow_connect =
      Point(right_right_metal_column_x, input_0_p.y());
  // Connect the outputs of the outer muxes to the final stage mux.
  // Upper left:
  //    p_2       (from upper left mux output)
  //      +------+
  //      |      |
  //      |      + p_0
  //      |
  //      |
  //      |
  //      + p_3
  //      |
  //      |
  //    +-+ p_4
  //    |
  //    + p_6
  //
  // Upper right:
  //    Recreate the above structure but mirroring it so that it works for the
  //    P-side.
  std::map<Compass, std::string> source_structures = {
    {Compass::LEFT, "upper_left"},
    {Compass::RIGHT, "upper_right"}
  };
  std::map<Compass, std::string> destinations = {
    {Compass::LEFT, "output_mux.input_0_n"},
    {Compass::RIGHT, "output_mux.input_0_p"}
  };
  std::map<Compass, std::string> dcon_layers = {
    {Compass::LEFT, "ncon.drawing"},
    {Compass::RIGHT, "pcon.drawing"}
  };
  std::map<Compass, std::string> diff_layers = {
    {Compass::LEFT, "ndiff.drawing"},
    {Compass::RIGHT, "pdiff.drawing"}
  };
  std::map<Compass, int64_t> metal_column_x_values = {
    {Compass::LEFT, left_left_metal_column_x},
    {Compass::RIGHT, right_right_metal_column_x}
  };
  std::map<Compass, Polygon*> outer_li_pours;
  for (const auto &entry : source_structures) {
    const Compass &target = entry.first;
    const std::string &structure = source_structures[target];
    const std::string &destination_name = destinations[target];
    const std::string &dcon_layer = dcon_layers[target];
    const std::string &diff_layer = diff_layers[target];
    int64_t metal_x = metal_column_x_values[target];

    int64_t diff_wing = db.Rules(dcon_layer).via_width +
        db.Rules("poly.drawing", dcon_layer).min_separation +
        db.Rules(diff_layer, dcon_layer).min_enclosure;

    const auto &li_dcon_rules = db.Rules("li.drawing", dcon_layer);
    const auto &dcon_rules = db.Rules(dcon_layer);
    int64_t via_side = dcon_rules.via_width;
    int64_t li_mcon_via_encap_width =
        via_side + 2 * li_mcon_rules.via_overhang_wide;
    int64_t li_mcon_via_encap_length =
        via_side + 2 * li_mcon_rules.via_overhang;
    int64_t li_dcon_via_encap_width =
        via_side + 2 * li_dcon_rules.via_overhang_wide;
    int64_t li_dcon_via_encap_length =
        via_side + 2 * li_dcon_rules.via_overhang;

    Point p_0 =  main_layout->GetPoint(
        absl::StrCat(structure, ".output"));
    main_layout->MakeVia("licon.drawing", p_0);
    Point p_6 = main_layout->GetPoint(destination_name);

    Point p_2 = Point(
        metal_x,
        main_layout->GetPoint(
            absl::StrCat(structure, ".via_3_1_ur")).y() + (
            li_rules.min_separation +
            li_mcon_rules.via_overhang_wide +
            mcon_rules.via_width / 2
        ));
    Point p_3 = Point(
        metal_x,
        main_layout->GetPoint(
            absl::StrCat(structure, ".li_corner_se_centre")).y() - (
            li_rules.min_separation + li_mcon_rules.via_overhang +
            mcon_rules.via_width / 2 + li_rules.min_width / 2));
    Point p_4 = Point(p_3.x(), (p_6.y() + p_3.y()) / 2);
    Point p_5 = Point(p_6.x(), p_4.y());

    main_layout->SetActiveLayerByName("li.drawing");
    PolyLine left_input_jog = PolyLine(p_3, {
        LineSegment {p_4, static_cast<uint64_t>(li_mcon_via_encap_width)},
        LineSegment {p_5, static_cast<uint64_t>(li_rules.min_width)},
        LineSegment {p_6, static_cast<uint64_t>(li_rules.min_width)}
    });
    left_input_jog.InsertBulge(p_3,
                               li_mcon_via_encap_width,
                               li_mcon_via_encap_length);
    left_input_jog.InsertBulge(p_6,
                               li_dcon_via_encap_width,
                               li_dcon_via_encap_length);
    outer_li_pours[target] = main_layout->AddPolygon(
        InflatePolyLineOrDie(db, left_input_jog));

    main_layout->SetActiveLayerByName("met1.drawing");
    StraightLineBetweenLayers(
        db,
        p_2, p_3,
        "mcon.drawing", "met1.drawing", "mcon.drawing",
        main_layout);
    main_layout->MakeVia("mcon.drawing", p_2);
    main_layout->MakeVia("mcon.drawing", p_3);

    main_layout->SetActiveLayerByName("li.drawing");
    AddElbowPathBetweenLayers(
        db,
        p_0, p_2,
        "ncon.drawing", "li.drawing", "mcon.drawing",
        main_layout);
  }

  // Lower left:
  //            destination
  //              + p_5
  //              |
  // p_3  +-------/
  //      |
  //      |  + p_0 (from lower left mux output)
  //      |  | source
  // p_2  +--/
  //
  // Lower right:
  //    Mirror the above structure.
  source_structures = {
    {Compass::LEFT, "lower_left"},
    {Compass::RIGHT, "lower_right"}
  };
  destinations = {
    {Compass::LEFT, "output_mux.input_1_n"},
    {Compass::RIGHT, "output_mux.input_1_p"}
  };
  metal_column_x_values = {
    {Compass::LEFT, left_right_metal_column_x},
    {Compass::RIGHT, right_left_metal_column_x}
  };
  for (const auto &entry : source_structures) {
    const Compass &target = entry.first;
    const std::string &structure = source_structures[target];
    const std::string &destination_name = destinations[target];
    const std::string dcon_layer = dcon_layers[target];
    int64_t metal_x = metal_column_x_values[target];

    Point p_0 = main_layout->GetPoint(
        absl::StrCat(structure, ".output"));
    main_layout->MakeVia("licon.drawing", p_0);

    Point p_5 = main_layout->GetPoint(destination_name);

    // Jog up a bit and connect to the metal track.
    Point p_2 = Point(
        metal_x, p_0.y() - li_rules.min_width);
    Point p_3 = Point(
        metal_x,
        // This could also be something like
        //  main_layout->GetPort("output").centre();
        // if it had been added as a port.
        second_bottom_li_track_centre_y);

    main_layout->SetActiveLayerByName("li.drawing");
    AddElbowPathBetweenLayers(
        db,
        p_5, p_3,
        "licon.drawing", "li.drawing", "mcon.drawing",
        main_layout);

    main_layout->MakeVia("mcon.drawing", p_3);
    main_layout->SetActiveLayerByName("met1.drawing");
    StraightLineBetweenLayers(
        db,
        p_3, p_2,
        "mcon.drawing", "met1.drawing", "mcon.drawing",
        main_layout);
    main_layout->MakeVia("mcon.drawing", p_2);

    main_layout->SetActiveLayerByName("li.drawing");
    AddElbowPathBetweenLayers(
        db,
        p_0, p_2,
        "licon.drawing", "li.drawing", "mcon.drawing",
        main_layout);
  }

  Polygon *left_right_poly_li_pour = nullptr;
  Polygon *top_poly_connector = nullptr;
  metal_column_x_values = {
    {Compass::LEFT, left_right_metal_column_x},
    {Compass::RIGHT, right_left_metal_column_x}
  };
  std::map<Compass, int64_t> poly_column_x_values = {
    {Compass::LEFT, left_right_poly.centre().x()},
    {Compass::RIGHT, right_left_poly.centre().x()}
  };
  for (const auto &entry : metal_column_x_values) {
    const Compass &target = entry.first;
    int64_t metal_x = metal_column_x_values[target];
    int64_t poly_x = poly_column_x_values[target];
    // Lower-left selector
    // Connect the signal that selects the output of the bottom-left mux
    // structure.
    //
    //     + p_0
    //     |
    //     |
    //     |
    //     |
    //     |
    //     +---+ p_2
    //     p_1
    //
    // Lower-right selector:
    //    Mirror the above structure.
    Point p_0 = Point(metal_x, met1_top_y);
    Point p_1 = Point(
        p_0.x(), top_li_track_centre_y);
    main_layout->SetActiveLayerByName("met1.drawing");
    top_poly_connector = StraightLineBetweenLayers(
        db,
        p_0, p_1,
        "mcon.drawing", "met1.drawing", "mcon.drawing",
        main_layout);

    main_layout->SetActiveLayerByName("li.drawing");
    left_right_poly_li_pour = ConnectPolyToMet1(
        db,
        Point(poly_x, p_1.y()),
        p_1,
        "polycon.drawing",
        main_layout);
  }

  // Connect the signal that selects the output of the upper-left mux
  // structure to the appropriate gate (poly).
  // 
  // Mirror this and repeat for the upper-right mux structure.
  metal_column_x_values = {
    {Compass::LEFT, left_left_metal_column_x},
    {Compass::RIGHT, right_right_metal_column_x}
  };
  std::map<Compass, int64_t> poly_column_min_y_values = {
    {Compass::LEFT, left_left_poly.lower_left().y()},
    {Compass::RIGHT, right_right_poly.lower_left().y()}
  };
  poly_column_x_values = {
    {Compass::LEFT, left_left_poly.centre().x()},
    {Compass::RIGHT, right_right_poly.centre().x()}
  };
  Polygon *bottom_poly_connector;
  for (const auto &entry : metal_column_x_values) {
    const Compass &target = entry.first;
    int64_t metal_x = metal_column_x_values[target];
    int64_t poly_x = poly_column_x_values[target];
    int64_t poly_min_y = poly_column_min_y_values[target];

    Point met1_p1 = Point(metal_x, met1_bottom_y);
    int64_t poly_connect_y = std::max({
        // Can't be further than poly_contact_to_ndiff from diffusion.
        //nfet_0_diff->lower_left().y() - poly_contact_to_ndiff,
        // Can't be too close to the bottom end of the poly.
        poly_min_y + (
            via_side / 2
            + poly_polycon_rules.min_separation
            + li_rules.min_width / 2),
        bottom_li_track_centre_y
    });
    Point met1_p0 = Point(met1_p1.x(), poly_connect_y);
    main_layout->SetActiveLayerByName("met1.drawing");
    bottom_poly_connector = StraightLineBetweenLayers(
        db,
        met1_p1, met1_p0,
        "mcon.drawing", "met1.drawing", "mcon.drawing",
        main_layout);

    main_layout->SetActiveLayerByName("li.drawing");
    ConnectPolyToMet1(
        db,
        Point(poly_x, met1_p0.y()),
        met1_p0,
        "polycon.drawing",
        main_layout);
  }

  // Add the first side of the mux back to the main layout.
  Rectangle bb = layout->GetBoundingBox();

  Polygon *left_input_li_pour = outer_li_pours[Compass::LEFT];
  Polygon *right_input_li_pour = outer_li_pours[Compass::RIGHT];

  // Find the bounding box for the li pour around the output via.
  // TODO(growly): It would be nice to ask the Polygon for its width at a given
  // y, or height at a given x.
  // TODO(growly): It would be nice to ask what the maximum available
  // size/position is for a rectangle within a given area on a given layer,
  // knowing the minimum padding required from other shapes on that layer!
 
  int64_t li_centre_to_edge_x = li_pitch_optimistic - li_rules.min_width/ 2;

  std::map<Compass, std::pair<int64_t, int64_t>> bounding_x_values = {
    {Compass::LEFT,
      {left_input_li_pour->GetBoundingBox().upper_right().x() +
           li_rules.min_separation,
       main_layout->GetPoint(
           "output_mux.input_1_n").x() - li_centre_to_edge_x}},
    {Compass::RIGHT,
      {main_layout->GetPoint(
           "output_mux.input_1_p").x() + li_centre_to_edge_x,
       right_input_li_pour->GetBoundingBox().lower_left().x() -
           li_rules.min_separation}}
  };
  std::map<Compass, std::pair<int64_t, int64_t>> li_bounding_y_values = {
    {Compass::LEFT,
      {second_bottom_li_track_centre_y + li_pitch_optimistic -
           li_rules.min_width / 2,
       left_right_poly_li_pour->GetBoundingBox().lower_left().y() -
           li_rules.min_separation}},
    {Compass::RIGHT,
      {second_bottom_li_track_centre_y + li_pitch_optimistic -
           li_rules.min_width / 2,
       left_right_poly_li_pour->GetBoundingBox().lower_left().y() -
           li_rules.min_separation}},
  };
  std::map<Compass, int64_t> li_direct_bound_y_low = {
    {Compass::LEFT,
       main_layout->GetPoint(
          // TODO(growly): This might need to be specific for  y:
           "output_mux.input_1_n").y() + (
           ncon_rules.via_width / 2 + li_ncon_rules.via_overhang +
               li_rules.min_separation)},
    {Compass::RIGHT,
      main_layout->GetPoint(
           "output_mux.input_1_p").y() + (
           pcon_rules.via_width / 2 + li_pcon_rules.via_overhang +
               li_rules.min_separation)},
  };
  std::map<Compass, std::pair<int64_t, int64_t>> met1_bounding_y_values = {
    {Compass::LEFT,
      {bottom_poly_connector->GetBoundingBox().upper_right().y()
           + met1_rules.min_separation,
       top_poly_connector->GetBoundingBox().lower_left().y()
           - met1_rules.min_separation}},
    {Compass::RIGHT,
      {bottom_poly_connector->GetBoundingBox().upper_right().y()
           + met1_rules.min_separation,
       top_poly_connector->GetBoundingBox().lower_left().y()
           - met1_rules.min_separation}}
  };
  std::map<Compass, Rectangle*> li_pours;

  for (const auto &entry : bounding_x_values) {
    const Compass &target = entry.first;
    int64_t min_x = entry.second.first;
    int64_t max_x = entry.second.second;

    // li_pitch_optimistic measures to the centre of an li track, so we remove
    // half the expected width of that track to get the spacing to its edge:
    int64_t min_y = li_bounding_y_values[target].first;
    int64_t max_y = li_bounding_y_values[target].second;

    main_layout->SetActiveLayerByName("li.drawing");
    Rectangle *pour = main_layout->AddRectangle(
        {{min_x, min_y}, {max_x, max_y}});

    // Store:
    li_pours[target] = pour;
  }

  // Now we have to try and draw a direct li1 path between the two sides. If
  // this is not possible, we will have to draw a metal2 bar over the top.
  //
  // The top y bounding value already adds the li_rules.min_separation
  // padding, and the bottom y bounding values already adds the space from
  // the via centre to the li pour edge and then includes another unit of
  // li_rules.min_separation padding.
  int64_t li_direct_width_left = 
      li_bounding_y_values[Compass::LEFT].second - 
      li_direct_bound_y_low[Compass::LEFT];
  int64_t li_direct_width_right =
      li_bounding_y_values[Compass::RIGHT].second - 
      li_direct_bound_y_low[Compass::RIGHT];
  bool room_for_li_connection_left = li_direct_width_left >= li_rules.min_width;
  bool room_for_li_connection_right =
      li_direct_width_right >= li_rules.min_width;

  if (room_for_li_connection_left && room_for_li_connection_right) {
    int64_t li_mcon_via_encap_width =
        mcon_rules.via_width + 2 * li_mcon_rules.via_overhang_wide;
    int64_t li_mcon_via_encap_length =
        mcon_rules.via_width + 2 * li_mcon_rules.via_overhang;

    LOG(INFO) << "Drawing direct li1 connection between both sides.";

    // +---+     p_1  mcon_via_point
    // |p_0+------+  /
    // |   |      +<-   p_3
    // |   |      +------+---+
    // +---+     p_2     |   |
    //                   |   |
    //                   +---+
    Rectangle *left_pour = li_pours[Compass::LEFT];
    Point p_0 = Point(
        left_pour->upper_right().x(),
        left_pour->upper_right().y() - li_direct_width_left / 2);

    Rectangle *right_pour = li_pours[Compass::RIGHT];
    Point p_3 = Point(
        right_pour->lower_left().x(),
        right_pour->upper_right().y() - li_direct_width_right / 2);

    Point p_1 = Point(output_metal_column_x, p_0.y());
    Point p_2 = Point(output_metal_column_x, p_3.y());

    Point mcon_via_point = Point(p_1.x(), (p_1.y() + p_2.y()) / 2);

    PolyLine direct_li_line = PolyLine(p_0, {
        LineSegment {p_1, static_cast<uint64_t>(li_direct_width_left)},
        LineSegment {p_2, static_cast<uint64_t>(
            std::max(li_direct_width_left, li_direct_width_right))},
        LineSegment {p_3, static_cast<uint64_t>(li_direct_width_right)}
    });
    direct_li_line.InsertBulge(mcon_via_point,
                               li_mcon_via_encap_width,
                               li_mcon_via_encap_length);

    Polygon *direct_li = main_layout->AddPolygon(
        InflatePolyLineOrDie(db, direct_li_line));

    // Connect met1 and li:
    main_layout->MakeVia("mcon.drawing", mcon_via_point);

    // Ensure sufficient encapsulation on li1 and met1 layers:
    int64_t met1_mcon_via_encap_width =
        mcon_rules.via_width + 2 * met1_mcon_rules.via_overhang_wide;
    int64_t met1_mcon_via_encap_length =
        mcon_rules.via_width + 2 * met1_mcon_rules.via_overhang;
    main_layout->SetActiveLayerByName("met1.drawing");
    main_layout->AddRectangle({
        mcon_via_point - Point(
            met1_mcon_via_encap_width / 2, met1_mcon_via_encap_length / 2),
        static_cast<uint64_t>(met1_mcon_via_encap_width),
        static_cast<uint64_t>(met1_mcon_via_encap_length)});

  } else {
    LOG(WARNING) << "Not enough room for direct li1 connection between both "
                 << "sides; drawing a metal2 bar";
    // Have to draw metal1 pours ugh:
    for (const auto &entry : bounding_x_values) {
      const Compass &target = entry.first;
      int64_t min_x = entry.second.first;
      int64_t max_x = entry.second.second;

      // Get the met1 bounding values:
      int64_t min_y = met1_bounding_y_values[target].first;
      int64_t max_y = met1_bounding_y_values[target].second;

      main_layout->SetActiveLayerByName("met1.drawing");
      Rectangle *pour = main_layout->AddRectangle(
          {{min_x, min_y}, {max_x, max_y}});

      // Add mcon vias:
      main_layout->MakeVia("mcon.drawing", pour->centre());
    }
    // Add via to met2.
    main_layout->MakeVia("via1.drawing", li_pours[Compass::LEFT]->centre());
    main_layout->MakeVia("via1.drawing", li_pours[Compass::RIGHT]->centre());
    main_layout->SetActiveLayerByName("met2.drawing");

    // Connect the P- and N-MOS pass gate outputs.
    Polygon *met2_bar = StraightLineBetweenLayers(
        db,
        li_pours[Compass::LEFT]->centre(),
        li_pours[Compass::RIGHT]->centre(),
        "via1.drawing", "met2.drawing", "via1.drawing",
        main_layout);
    main_layout->SavePoint(
        "final_output",
        met2_bar->GetBoundingBox().centre());

    Rectangle met2_bb = met2_bar->GetBoundingBox();
    main_layout->AddPort(geometry::Port(
        met2_bb.centre(), met2_bb.Height(), met2_bb.Height(),
        met2_bar->layer(), "Y"));

  }
}

}  // namespace


bfg::Cell *Sky130Mux::Generate() {
  // A flip-flop is two back-to-back latches.

  std::unique_ptr<bfg::Cell> cell(new bfg::Cell("sky130_mux"));
  cell->SetLayout(GenerateLayout());
  cell->SetCircuit(GenerateCircuit());

  return cell.release();
}

bfg::Circuit *Sky130Mux::GenerateCircuit() {
  std::unique_ptr<bfg::Circuit> circuit(new bfg::Circuit());

  Wire S0 = circuit->AddSignal("S0");
  Wire S0_B = circuit->AddSignal("S0_B");
  Wire S1 = circuit->AddSignal("S1");
  Wire S1_B = circuit->AddSignal("S1_B");
  Wire S2 = circuit->AddSignal("S2");
  Wire S2_B = circuit->AddSignal("S2_B");

  Wire X0 = circuit->AddSignal("X0");
  Wire X1 = circuit->AddSignal("X1");
  Wire X2 = circuit->AddSignal("X2");
  Wire X3 = circuit->AddSignal("X3");
  Wire X4 = circuit->AddSignal("X4");
  Wire X5 = circuit->AddSignal("X5");
  Wire X6 = circuit->AddSignal("X6");
  Wire X7 = circuit->AddSignal("X7");

  Wire Y = circuit->AddSignal("Y");

  Wire VPWR = circuit->AddSignal("VPWR");
  Wire VGND = circuit->AddSignal("VGND");

  // Intermediate signals.
  Wire A0 = circuit->AddSignal("A0");
  Wire A1 = circuit->AddSignal("A1");
  Wire A2 = circuit->AddSignal("A2");
  Wire A3 = circuit->AddSignal("A3");

  circuit->AddPort(S0);
  circuit->AddPort(S0_B);
  circuit->AddPort(S1);
  circuit->AddPort(S1_B);
  circuit->AddPort(S2);
  circuit->AddPort(S2_B);
  circuit->AddPort(X0);
  circuit->AddPort(X1);
  circuit->AddPort(X2);
  circuit->AddPort(X3);
  circuit->AddPort(X4);
  circuit->AddPort(X5);
  circuit->AddPort(X6);
  circuit->AddPort(X7);
  circuit->AddPort(Y);

  bfg::Circuit *nfet_01v8 =
      design_db_->FindCellOrDie("sky130", "sky130_fd_pr__nfet_01v8")->circuit();
  bfg::Circuit *pfet_01v8 =
      design_db_->FindCellOrDie("sky130", "sky130_fd_pr__pfet_01v8")->circuit();

  Mux2CircuitParameters mux_params_ul = {
    .fet_model = nfet_01v8,
    .fet_0_width_nm = parameters_.nfet_0_width_nm,
    .fet_1_width_nm = parameters_.nfet_1_width_nm,
    .fet_2_width_nm = parameters_.nfet_2_width_nm,
    .fet_3_width_nm = parameters_.nfet_3_width_nm,
    .fet_4_width_nm = parameters_.nfet_4_width_nm,
    .fet_5_width_nm = parameters_.nfet_5_width_nm,
    .fet_0_length_nm = parameters_.nfet_0_length_nm,
    .fet_1_length_nm = parameters_.nfet_1_length_nm,
    .fet_2_length_nm = parameters_.nfet_2_length_nm,
    .fet_3_length_nm = parameters_.nfet_3_length_nm,
    .fet_4_length_nm = parameters_.nfet_4_length_nm,
    .fet_5_length_nm = parameters_.nfet_5_length_nm,
    .vb_wire = VGND,
    .x0_wire = X0,
    .x1_wire = X1,
    .x2_wire = X2,
    .x3_wire = X3,
    .s0_wire = S0,
    .s0_b_wire = S0_B,
    .s1_wire = S1,
    .s1_b_wire = S1_B,
    .y_wire = A0
  };

  std::unique_ptr<bfg::Circuit> mux2_circuit(
      GenerateMux2Circuit(mux_params_ul));
  circuit->AddCircuit(*mux2_circuit, "upper_left");

  Mux2CircuitParameters mux_params_ll = Mux2CircuitParameters {
    .fet_model = nfet_01v8,
    .fet_0_width_nm = parameters_.nfet_0_width_nm,
    .fet_1_width_nm = parameters_.nfet_1_width_nm,
    .fet_2_width_nm = parameters_.nfet_2_width_nm,
    .fet_3_width_nm = parameters_.nfet_3_width_nm,
    .fet_4_width_nm = parameters_.nfet_4_width_nm,
    .fet_5_width_nm = parameters_.nfet_5_width_nm,
    .fet_0_length_nm = parameters_.nfet_0_length_nm,
    .fet_1_length_nm = parameters_.nfet_1_length_nm,
    .fet_2_length_nm = parameters_.nfet_2_length_nm,
    .fet_3_length_nm = parameters_.nfet_3_length_nm,
    .fet_4_length_nm = parameters_.nfet_4_length_nm,
    .fet_5_length_nm = parameters_.nfet_5_length_nm,
    .vb_wire = VGND,
    .x0_wire = X4,
    .x1_wire = X5,
    .x2_wire = X6,
    .x3_wire = X7,
    .s0_wire = S0,
    .s0_b_wire = S0_B,
    .s1_wire = S1,
    .s1_b_wire = S1_B,
    .y_wire = A1
  };

  mux2_circuit.reset(GenerateMux2Circuit(mux_params_ll));
  circuit->AddCircuit(*mux2_circuit, "lower_left");

  Mux2CircuitParameters mux_params_ur = {
    .fet_model = pfet_01v8,
    .fet_0_width_nm = parameters_.pfet_0_width_nm,
    .fet_1_width_nm = parameters_.pfet_1_width_nm,
    .fet_2_width_nm = parameters_.pfet_2_width_nm,
    .fet_3_width_nm = parameters_.pfet_3_width_nm,
    .fet_4_width_nm = parameters_.pfet_4_width_nm,
    .fet_5_width_nm = parameters_.pfet_5_width_nm,
    .fet_0_length_nm = parameters_.pfet_0_length_nm,
    .fet_1_length_nm = parameters_.pfet_1_length_nm,
    .fet_2_length_nm = parameters_.pfet_2_length_nm,
    .fet_3_length_nm = parameters_.pfet_3_length_nm,
    .fet_4_length_nm = parameters_.pfet_4_length_nm,
    .fet_5_length_nm = parameters_.pfet_5_length_nm,
    .vb_wire = VPWR,
    .x0_wire = X0,
    .x1_wire = X1,
    .x2_wire = X2,
    .x3_wire = X3,
    .s0_wire = S0_B,
    .s0_b_wire = S0,
    .s1_wire = S1_B,
    .s1_b_wire = S1,
    .y_wire = A2
  };

  mux2_circuit.reset(GenerateMux2Circuit(mux_params_ur));
  circuit->AddCircuit(*mux2_circuit, "upper_right");

  Mux2CircuitParameters mux_params_lr = {
    .fet_model = pfet_01v8,
    .fet_0_width_nm = parameters_.pfet_0_width_nm,
    .fet_1_width_nm = parameters_.pfet_1_width_nm,
    .fet_2_width_nm = parameters_.pfet_2_width_nm,
    .fet_3_width_nm = parameters_.pfet_3_width_nm,
    .fet_4_width_nm = parameters_.pfet_4_width_nm,
    .fet_5_width_nm = parameters_.pfet_5_width_nm,
    .fet_0_length_nm = parameters_.pfet_0_length_nm,
    .fet_1_length_nm = parameters_.pfet_1_length_nm,
    .fet_2_length_nm = parameters_.pfet_2_length_nm,
    .fet_3_length_nm = parameters_.pfet_3_length_nm,
    .fet_4_length_nm = parameters_.pfet_4_length_nm,
    .fet_5_length_nm = parameters_.pfet_5_length_nm,
    .vb_wire = VPWR,
    .x0_wire = X4,
    .x1_wire = X5,
    .x2_wire = X6,
    .x3_wire = X7,
    .s0_wire = S0_B,
    .s0_b_wire = S0,
    .s1_wire = S1_B,
    .s1_b_wire = S1,
    .y_wire = A3
  };
  mux2_circuit.reset(GenerateMux2Circuit(mux_params_lr));
  circuit->AddCircuit(*mux2_circuit, "lower_right");

  std::unique_ptr<bfg::Circuit> output_mux_circuit(
      GenerateOutput2To1MuxCircuit(*design_db_,
                                   parameters_,
                                   A0,
                                   A2,
                                   A1,
                                   A3,
                                   S2,
                                   S2_B,
                                   Y,
                                   VPWR,
                                   VGND));
  circuit->AddCircuit(*output_mux_circuit, "output_mux2");
 
  return circuit.release();
}

bfg::Layout *Sky130Mux::GenerateLayout() {
  const PhysicalPropertiesDatabase &db = design_db_->physical_db();
  const IntraLayerConstraints &poly_rules = db.Rules("poly.drawing");

  const auto &li_rules = db.Rules("li.drawing");
  const auto &licon_rules = db.Rules("licon.drawing");
  const auto &mcon_rules = db.Rules("mcon.drawing");
  const auto &met1_rules = db.Rules("met1.drawing");
  const auto &li_licon_rules = db.Rules("li.drawing", "licon.drawing");
  const auto &li_mcon_rules = db.Rules("li.drawing", "mcon.drawing");
  const auto &poly_ncon_rules = db.Rules("poly.drawing", "ncon.drawing");
  const auto &met1_mcon_rules = db.Rules("met1.drawing", "mcon.drawing");
  const auto &ndiff_nsdm_rules = db.Rules("ndiff.drawing", "nsdm.drawing");
  const auto &pdiff_psdm_rules = db.Rules("pdiff.drawing", "psdm.drawing");
  const auto &pdiff_nwell_rules = db.Rules("pdiff.drawing", "nwell.drawing");
  const auto &nsdm_nwell_rules = db.Rules("nsdm.drawing", "nwell.drawing");

  std::unique_ptr<bfg::Layout> layout(
      new bfg::Layout(design_db_->physical_db()));

  std::unique_ptr<bfg::Layout> mux4_layout(
      new bfg::Layout(design_db_->physical_db()));

  const std::string poly_contact = "polycon.drawing";

  Mux2LayoutParameters mux2_params_n = {
    .diff_layer_name = "ndiff.drawing",
    .diff_contact_layer_name = "ncon.drawing",
    // TODO(aryap): These come from the parameters_ struct!
    .fet_0_width = db.ToInternalUnits(450),
    .fet_1_width = db.ToInternalUnits(450),
    .fet_2_width = db.ToInternalUnits(450),
    .fet_3_width = db.ToInternalUnits(450),
    .fet_4_width = db.ToInternalUnits(450),
    .fet_5_width = db.ToInternalUnits(450),
    .fet_0_length = db.ToInternalUnits(170),
    .fet_1_length = db.ToInternalUnits(170),
    .fet_2_length = db.ToInternalUnits(170),
    .fet_3_length = db.ToInternalUnits(170),
    .fet_4_length = db.ToInternalUnits(170),
    .fet_5_length = db.ToInternalUnits(170),
    .fet_4_5_offset_y = 0,
    .add_input_wires = true,
    .col_0_poly_overhang_top = std::nullopt,
    .col_0_poly_overhang_bottom = std::nullopt,
    .col_1_poly_overhang_top = std::nullopt,
    .col_1_poly_overhang_bottom = std::nullopt,
    .col_2_poly_overhang_top = std::nullopt,
    .col_2_poly_overhang_bottom = std::nullopt,
    .col_3_poly_overhang_top = std::nullopt,
    .col_3_poly_overhang_bottom = std::nullopt,
    .input_0 = std::nullopt,
    .input_1 = std::nullopt,
    .input_2 = std::nullopt,
    .input_3 = std::nullopt,
    .input_x_padding = db.ToInternalUnits(-300),
    .input_y_padding = 0 //db.ToInternalUnits(200)
  };

  Mux2LayoutParameters mux2_params_p = mux2_params_n;

  std::unique_ptr<bfg::Layout> mux2_layout_n(GenerateMux2Layout(mux2_params_n));
  std::unique_ptr<bfg::Layout> mux2_layout_p(GenerateMux2Layout(mux2_params_p));

  Rectangle mux2_n_bounding_box = mux2_layout_n->GetBoundingBox();


  int64_t mux2_height = mux2_n_bounding_box.Height();
  int64_t vert_spacing = 0;

  mux2_layout_n->ResetOrigin();
  layout->AddLayout(*mux2_layout_n, "upper_left");

  mux2_layout_n->FlipVertical();
  mux2_layout_n->MoveLowerLeftTo(Point(0, -(mux2_height + vert_spacing)));
  layout->AddLayout(*mux2_layout_n, "lower_left");

  // Add diffusion qualifying layers, wells, etc, as we go.
  //
  // Left side is N.
  int64_t diff_padding = ndiff_nsdm_rules.min_enclosure;
  layout->SetActiveLayerByName("nsdm.drawing");
  Rectangle *nsdm = layout->AddRectangle({
      layout->GetPoint("lower_left.diff_ul") - Point(
          diff_padding, diff_padding),
      layout->GetPoint("upper_left.diff_ur") + Point(
          diff_padding, diff_padding)
  });

  // Leave space for the N-well-to-N-diff-marker separation as well as the
  // N-well and P-diff markers:
  int64_t intra_spacing = nsdm_nwell_rules.min_separation +
      pdiff_psdm_rules.min_enclosure +
      pdiff_nwell_rules.min_enclosure;
  int64_t mux2_p_lower_left_x = layout->GetBoundingBox().upper_right().x() + 
      intra_spacing;

  mux2_layout_p->ResetOrigin();
  mux2_layout_p->FlipHorizontal();
  mux2_layout_p->MoveLowerLeftTo(Point(mux2_p_lower_left_x, 0));
  layout->AddLayout(*mux2_layout_p, "upper_right");

  mux2_layout_p->FlipVertical();
  mux2_layout_p->MoveLowerLeftTo(
      Point(mux2_p_lower_left_x, -(mux2_height + vert_spacing)));
  layout->AddLayout(*mux2_layout_p, "lower_right");

  mux2_layout_n->FlipHorizontal();

  layout->ResetOrigin();

  Rectangle bounding_box = layout->GetBoundingBox();

  // Right side is P.
  diff_padding = pdiff_psdm_rules.min_enclosure;
  layout->SetActiveLayerByName("psdm.drawing");
  Rectangle *pdiff = layout->AddRectangle({
      layout->GetPoint("lower_right.diff_ur") - Point(
          diff_padding, diff_padding),
      layout->GetPoint("upper_right.diff_ul") + Point(
          diff_padding, diff_padding)
  });

  // Add N-Well.
  diff_padding = pdiff_nwell_rules.min_enclosure;
  layout->SetActiveLayerByName("nwell.drawing");
  layout->AddRectangle({
      pdiff->lower_left() - Point(diff_padding, diff_padding),
      pdiff->upper_right() + Point(diff_padding, diff_padding)
  });

  // Generate vertical metal columns.
  //
  // Our mux can fit N tracks:
  //
  // +------------------------------------+
  // |            ^           ^           |
  // | < offset > | < pitch > | < pitch > |
  // |            v           v           |
  // +------------------------------------+
  //
  // The second half of the list is right-hand-side columns. They should be
  // moved one over depending on the overall width of the mux.
  int64_t width = static_cast<int64_t>(bounding_box.Width());
  int64_t column_pitch_max = std::max(
      met1_rules.min_width / 2 + met1_rules.min_separation + std::max(
          met1_rules.min_width / 2,
          mcon_rules.via_width / 2 + met1_mcon_rules.via_overhang_wide
      ),
      mcon_rules.via_width + (
          li_mcon_rules.via_overhang_wide +
          li_mcon_rules.via_overhang +
          li_rules.min_separation
      )
  );

  int64_t column_pitch_min = std::min(
      met1_rules.min_width / 2 + met1_rules.min_separation + std::max(
          met1_rules.min_width / 2,
          mcon_rules.via_width / 2 + met1_mcon_rules.via_overhang_wide
      ),
      mcon_rules.via_width + (
          li_mcon_rules.via_overhang_wide * 2 +
          li_rules.min_separation
      )
  );


  // Draw a regular set of vertical metal columns such that:
  // - there is a single vertical column in the centre, connectible to the
  // output
  // - the PMOS and NMOS sides have an equal number of extending out from the
  // centre
  // - the pitches between columns vary according to our need for their
  // positioning
  // - space is made for these columns but only some of them are drawn here

  int64_t central_column_x = width / 2;
  constexpr size_t kNumColumnsPerFlank = 6;

  // FIXME(aryap): The way the metal columns are placed (below) is extremely
  // brittle. They need to take into acccount the spacing of the local
  // interconnect layer beneath them, and space needs to be made for that when
  // placing the underlying objects.
  //
  // A better approach will be to explicitly calculate the x positions of each
  // column up front, since at each decision we have to consider the underlying
  // geometry, instead of this reliance on specifying pitches, since it obscures
  // the actual calculation of x position.

  // e.g. if 6 columns per flank, including the centre there are 13 columns, so
  // the index is 12.
  size_t last_column = 2 * kNumColumnsPerFlank;
  std::set<size_t> drawn_columns = {
      0,
      1,
      2,
      5,
      6,  // The output column.
      last_column - 5,
      last_column - 2,
      last_column - 1,
      last_column - 0
  };
  std::map<size_t, std::unique_ptr<PolyLine>> column_lines;
  std::map<size_t, int64_t> column_x;

  // The pitches of columns in order extending outward from the centre.
  std::vector<int64_t> pitches = {
      0,  // For the cenral output column.
      column_pitch_min,
      // Push the 2nd column out over the centre of the output muxes in each
      // quadrant (TODO(aryap): This should really be computed as a function of
      // where those points are.)
      column_pitch_max + li_rules.min_separation + li_rules.min_separation / 2,
      column_pitch_max + (
          li_rules.min_separation - met1_rules.min_separation),
      column_pitch_max,
      column_pitch_max,
      2 * column_pitch_max
  };

  int64_t mux_top_y = static_cast<int64_t>(bounding_box.Height());
  int64_t mux_bottom_y = 0;
  {
    // Add vertical selector connections.
    int64_t extension = 0;
    layout->SetActiveLayerByName("met1.drawing");

    int64_t last_x_left = central_column_x;
    int64_t last_x_right = central_column_x;

    for (size_t i = 0; i <= kNumColumnsPerFlank; ++i) {
      // Left and right k.
      size_t k_values[] = {
          kNumColumnsPerFlank - i, kNumColumnsPerFlank + i};
      int64_t x_values[] = {
          last_x_left - pitches[i], last_x_right + pitches[i]};
      last_x_left = x_values[0];
      last_x_right = x_values[1];
      for (size_t j = 0; j < 2; ++j) {
        // Draw the left columns for j == 0, right columns for j ==1. When i ==
        // 0 we are handling the central column so no repetition is needed:
        if (i == 0 && j > 1) {
          break;
        }
        size_t k = k_values[j];
        int64_t x = x_values[j];

        column_x[k] = x;
        Point bottom = {x, -extension};
        Point top = {x, mux_top_y + extension};
        if (drawn_columns.find(k) != drawn_columns.end()) {
          PolyLine *column_line = new PolyLine({bottom, top});
          column_lines[k].reset(column_line);
          column_line->SetWidth(met1_rules.min_width);
        }
      }
    }
  }

  // Connect poly to metal columns.
  // Along the top of the mux:
  //
  // metal line (m)
  // |
  // v
  //
  // m  p   p  m
  // x  p   +--x
  // |  p   |  m ... and so on.
  // +--x   x  m
  // m  p   p  m
  // m  p   p  m
  //
  //    ^
  //    |
  //    poly line (p)
  ConnectNamedPointsToColumns(
      db,
      {
       {"upper_left.column_0_centre_top_via",
         column_lines[0].get(),
         false},
        {"upper_left.column_1_centre_top_via",
         column_lines[1].get(),
         true},
        {"upper_left.column_2_centre_top_via",
         column_lines[2].get(),
         false},
        {"upper_left.column_3_centre_top_via",
         column_lines[5].get(),
         true},
        {"upper_right.column_3_centre_top_via",
         column_lines[last_column - 5].get(),
         true},
        {"upper_right.column_2_centre_top_via",
         column_lines[last_column - 2].get(),
         false},
        {"upper_right.column_1_centre_top_via",
         column_lines[last_column - 1].get(),
         true},
        {"upper_right.column_0_centre_top_via",
         column_lines[last_column - 0].get(),
         false}
      },
      poly_contact,
      true,  // point up
      layout.get());

  // Along the bottom of the mux:
  ConnectNamedPointsToColumns(
      db,
      {
       {"lower_left.column_0_centre_top_via",
         column_lines[0].get(),
         false},
        {"lower_left.column_1_centre_top_via",
         column_lines[1].get(),
         true},
        {"lower_left.column_2_centre_top_via",
         column_lines[2].get(),
         false},
        {"lower_left.column_3_centre_top_via",
         column_lines[5].get(),
         true},
        {"lower_right.column_3_centre_top_via",
         column_lines[last_column - 5].get(),
         true},
        {"lower_right.column_2_centre_top_via",
         column_lines[last_column - 2].get(),
         false},
        {"lower_right.column_1_centre_top_via",
         column_lines[last_column - 1].get(),
         true},
        {"lower_right.column_0_centre_top_via",
         column_lines[last_column - 0].get(),
         false}
      },
      poly_contact,
      false,  // point up
      layout.get());

  PolyLineInflator inflator(db);
  for (auto &entry : column_lines) {
    PolyLine *line = entry.second.get();
    std::optional<Polygon> polygon = inflator.InflatePolyLine(*line);
    if (polygon) {
      layout->AddPolygon(*polygon);
    }
  }

  //LOG(INFO) << layout->Describe();

  GenerateOutput2To1MuxLayout(
      db,
      column_x[3],
      column_x[4],
      column_x[6],
      column_x[8],
      column_x[9],
      mux_top_y,
      mux_bottom_y,
      layout.get());

  // Translate sub-layout ports to external-facing ports:
  layout->SetActiveLayerByName("li.drawing");
  std::vector<std::pair<std::string, std::string>> ports = {
    {"lower_left.input_0", "input_0"},
    {"lower_left.input_1", "input_1"},
    {"lower_left.input_2", "input_2"},
    {"lower_left.input_3", "input_3"},
    {"lower_right.input_0", "input_0"},
    {"lower_right.input_1", "input_1"},
    {"lower_right.input_2", "input_2"},
    {"lower_right.input_3", "input_3"},
    {"upper_left.input_0", "input_4"},
    {"upper_left.input_1", "input_5"},
    {"upper_left.input_2", "input_6"},
    {"upper_left.input_3", "input_7"},
    {"upper_right.input_0", "input_4"},
    {"upper_right.input_1", "input_5"},
    {"upper_right.input_2", "input_6"},
    {"upper_right.input_3", "input_7"}
  };
  for (const auto &entry : ports) {
    const std::string &layout_port = entry.first;
    const std::string &net = entry.second;
    Point centre = layout->GetPoint(layout_port);
    geometry::Layer layer = centre.layer();
    int64_t via_size = db.Rules(layer).via_width;
    layout->AddPort(geometry::Port(
        layout->GetPoint(layout_port), via_size, via_size, layer, net));
  }

  return layout.release();
}


// Stack up for our purposes:
//  top    - met1
//         - mcon
//         - met0 (li)
//         - licon
//  bottom - poly | diff
bfg::Layout *Sky130Mux::GenerateMux2Layout(const Mux2LayoutParameters &params) {
  const PhysicalPropertiesDatabase &db = design_db_->physical_db();

  std::unique_ptr<bfg::Layout> layout(
      new bfg::Layout(design_db_->physical_db()));

  const auto &diff_rules = db.Rules(params.diff_layer_name);
  int64_t diffusion_min_distance = diff_rules.min_separation;
  const auto &dcon_rules = db.Rules(params.diff_contact_layer_name);
  const auto &licon_rules = db.Rules("licon.drawing");
  const auto &polycon_rules = db.Rules("polycon.drawing");
  const auto &mcon_rules = db.Rules("mcon.drawing");

  const auto &li_rules = db.Rules("li.drawing");
  const auto &poly_rules = db.Rules("poly.drawing");
  const auto &met1_rules = db.Rules("met1.drawing");

  const auto &li_dcon_rules = db.Rules(
      "li.drawing", params.diff_contact_layer_name);
  const auto &li_mcon_rules = db.Rules(
      "li.drawing", "mcon.drawing");
  const auto &li_polycon_rules = db.Rules("li.drawing", "polycon.drawing");
  const auto &poly_polycon_rules = db.Rules("poly.drawing", "polycon.drawing");
  const auto &poly_dcon_rules = db.Rules(
      "poly.drawing", params.diff_contact_layer_name);
  const auto &diff_dcon_rules = db.Rules(
      params.diff_layer_name, params.diff_contact_layer_name);
  const auto &diff_polycon_rules = db.Rules(
      params.diff_layer_name, "polycon.drawing");

  int64_t min_lenth = std::min({
      params.fet_0_length,
      params.fet_1_length,
      params.fet_2_length,
      params.fet_3_length,
      params.fet_4_length,
      params.fet_5_length
  });
  LOG_IF(FATAL, min_lenth < poly_rules.min_width)
      << "Least given transistor length is smaller than poly_rules.min_width";

  int64_t via_side = dcon_rules.via_width;
  int64_t via_encap_width = via_side + 2 * li_dcon_rules.via_overhang_wide;
  int64_t via_encap_length = via_side + 2 * li_dcon_rules.via_overhang;

  int64_t height = std::max({
      std::max(params.fet_0_width, params.fet_2_width) +
          std::max(params.fet_1_width, params.fet_3_width) +
          diff_rules.min_separation,
      2 * (diff_dcon_rules.min_enclosure + dcon_rules.via_width +
          li_dcon_rules.via_overhang + li_rules.min_separation +
          li_rules.min_width) +
      li_rules.min_separation
  });

  // Determining where to put the inputs is very contextual. In some situation
  // it is enough to distribute them vertically alone the height of the
  // structure (with some padding), in other cases you might want to minimise
  // the vertical space consumed. Concern for the access positions and for the
  // routing to those positions are separate.
  constexpr int kNumInputs = 4;
  int64_t inputs_y[kNumInputs] = {0};
  int64_t input_x_padding = params.input_x_padding;
  int64_t input_y_padding = params.input_y_padding;
  int64_t input_y_span = height - 2 * input_y_padding;
  int64_t input_y_spacing = input_y_span / (kNumInputs - 1); 
  for (size_t i = 0; i < kNumInputs; ++i) {
    inputs_y[i] = (height - input_y_span) / 2 + (i * input_y_spacing);
  }

  //   std::max(params.fet_1_width, params.fet_3_width) +

  //int64_t height = std::max(params.fet_0_width, params.fet_2_width) +
  //   std::max(params.fet_1_width, params.fet_3_width) +
  //   std::max({diff_rules.min_separation,
  //             li_rules.min_separation + 2 * li_rules.min_width});

  int64_t diff_wing = via_side + poly_dcon_rules.min_separation +
      diff_dcon_rules.min_enclosure;

  // This is the distance poly extends from diffusion.
  int64_t default_poly_overhang_top =
      2 * (li_rules.min_width + li_rules.min_separation) +
      polycon_rules.via_width + li_polycon_rules.via_overhang;
  int64_t default_poly_overhang_bottom =
      li_rules.min_width + li_rules.min_separation +
      polycon_rules.via_width + li_polycon_rules.via_overhang;
  int64_t min_poly_overhang = // TODO(aryap): find this DRC rule.
      diff_polycon_rules.min_enclosure;

  layout->SetActiveLayerByName("poly.drawing");
  int64_t column_0_x = 0;
  int64_t mid_y = height / 2;
  PolyLine column_0_line = PolyLine(
      {column_0_x,
          -params.col_0_poly_overhang_bottom.value_or(
              default_poly_overhang_bottom)},
      {
          {{column_0_x, mid_y}, static_cast<uint64_t>(params.fet_0_length)},
          {{column_0_x, height +
              params.col_0_poly_overhang_top.value_or(
                  default_poly_overhang_top)},
          static_cast<uint64_t>(params.fet_1_length)}
      });
  Polygon *column_0_polygon = layout->AddPolygon(
      InflatePolyLineOrDie(db, column_0_line));
  Rectangle column_0 = column_0_polygon->GetBoundingBox();

  int64_t via_centre_to_poly_edge =
      polycon_rules.via_width / 2 + poly_polycon_rules.min_separation;

  int64_t poly_gap = std::max({
      dcon_rules.via_width + 2 * poly_dcon_rules.min_separation +
          std::max(params.fet_2_length, params.fet_3_length) / 2,
      poly_rules.min_separation,
      poly_rules.min_pitch - poly_rules.min_width
  });
  int64_t column_1_x = column_0.upper_right().x() + poly_gap;
  int64_t column_1_y_max = height + params.col_1_poly_overhang_top.value_or(
      default_poly_overhang_top);
  // We want the 2nd column to stick out above the left column by enough
  // distance to clear a 2nd li track horizontally.
  PolyLine column_1_line = PolyLine(
      {column_1_x,
       -params.col_1_poly_overhang_bottom.value_or(
           default_poly_overhang_bottom)}, {
      {{column_1_x, mid_y}, static_cast<uint64_t>(params.fet_2_length)},
      {{column_1_x, column_1_y_max},
          static_cast<uint64_t>(params.fet_3_length)}
  });
  Polygon *column_1_polygon = layout->AddPolygon(
      InflatePolyLineOrDie(db, column_1_line));
  Rectangle column_1 = column_1_polygon->GetBoundingBox();

  int64_t height_fet_4_5 = height + params.fet_4_5_offset_y;
  int64_t poly_width = poly_rules.min_width;
  int64_t column_2_x = column_1_x + std::max(
      diff_wing * 2 + diff_rules.min_separation + params.fet_4_length,
      poly_rules.min_pitch);
  Rectangle *column_2 = layout->AddRectangle(Rectangle(
      Point(column_2_x, height_fet_4_5 - params.fet_4_width - 
          params.col_2_poly_overhang_bottom.value_or(min_poly_overhang)),
      Point(column_2_x + params.fet_4_length, height_fet_4_5 +
          params.col_2_poly_overhang_top.value_or(
              default_poly_overhang_top))));

  int64_t column_3_x = column_2_x + params.fet_5_length / 2 + poly_gap;
  Rectangle *column_3 = layout->AddRectangle(Rectangle(
      Point(column_3_x, height_fet_4_5 - params.fet_5_width -
          params.col_3_poly_overhang_bottom.value_or(min_poly_overhang)),
      Point(column_3_x + params.fet_5_length, height_fet_4_5 +
          params.col_3_poly_overhang_top.value_or(
              default_poly_overhang_top))));

  // +---------+---------+   +---------+---------+
  // | pfet 1  | pfet 3  |   | pfet 4  | pfet 5  |
  // +---------+---------+   +---------+---------+
  //
  // +---------+---------+
  // | pfet 0  | pfet 2  |
  // +---------+---------+
  // FIXME(aryap): The diff pour should come last because we're constrained by
  // the wiring on the metal/li layers.
  layout->SetActiveLayerByName(params.diff_layer_name);
  // pfet 0
  int64_t column_0_1_mid_x = (
      column_0.upper_right().x() + column_1.lower_left().x()) / 2;
  Rectangle *pfet_0_diff = layout->AddRectangle(Rectangle(
      Point(column_0.lower_left().x() - diff_wing, 0),
      Point(column_0_1_mid_x, params.fet_0_width)));

  // pfet 1
  Rectangle *pfet_1_diff = layout->AddRectangle(Rectangle(
      Point(column_0.lower_left().x() - diff_wing, height - params.fet_1_width),
      Point(column_0_1_mid_x, height)));

  // pfet 2
  Rectangle *pfet_2_diff = layout->AddRectangle(Rectangle(
      Point(column_0_1_mid_x, 0),
      Point(column_1.upper_right().x() + diff_wing, params.fet_2_width)));

  // pfet 3
  Rectangle *pfet_3_diff = layout->AddRectangle(Rectangle(
      Point(column_0_1_mid_x, height - params.fet_3_width),
      Point(column_1.upper_right().x() + diff_wing, height)));

  // pfet 4
  int64_t column_2_3_mid_x = (
      column_2->GetBoundingBox().upper_right().x() + column_3_x) / 2;
  Rectangle *pfet_4_diff = layout->AddRectangle(Rectangle(
      Point(column_2->lower_left().x() - diff_wing,
            height_fet_4_5 - params.fet_4_width),
      Point(column_2_3_mid_x, height_fet_4_5)));

  // pfet 5
  Rectangle *pfet_5_diff = layout->AddRectangle(Rectangle(
      Point(column_2_3_mid_x, height_fet_4_5 - params.fet_5_width),
      Point(column_3->upper_right().x() + diff_wing, height_fet_4_5)));

  // diff/met0 vias
  // Vias are named with indices according to their (column, row):
  //
  //   x (0, 1)   x (1, 1)   x (2, 1)   x (3, 1)
  //
  //   x (0, 0)   x (1, 0)
  //
  int64_t via_centre_to_diff_edge =
      dcon_rules.via_width / 2 + diff_dcon_rules.min_enclosure;
  layout->SetActiveLayerByName(params.diff_contact_layer_name);
  int64_t via_column_0_x = column_0.lower_left().x() - (
      via_side / 2 + poly_dcon_rules.min_separation);
  int64_t via_0_0_y = pfet_0_diff->upper_right().y() - via_centre_to_diff_edge;
  Rectangle *via_0_0 = layout->AddSquare(
      Point(via_column_0_x, via_0_0_y), via_side);

  int64_t via_0_1_y = pfet_1_diff->lower_left().y() + via_centre_to_diff_edge;
  Rectangle *via_0_1 = layout->AddSquare(
      Point(via_column_0_x, via_0_1_y), via_side);

  int64_t via_column_1_x = column_0_1_mid_x;
  int64_t via_1_0_y = std::min(
      pfet_0_diff->upper_right().y(), pfet_2_diff->upper_right().y()) -
      via_centre_to_diff_edge;
  Rectangle *via_1_0 = layout->AddSquare(
      Point(via_column_1_x, via_1_0_y), via_side);
  int64_t via_1_1_y = std::max(
      pfet_1_diff->lower_left().y(), pfet_3_diff->lower_left().y()) +
      via_centre_to_diff_edge;
  Rectangle *via_1_1 = layout->AddSquare(
      Point(via_column_1_x, via_1_1_y), via_side);

  int64_t via_column_2_x =
      pfet_2_diff->upper_right().x() - via_centre_to_diff_edge;
  Rectangle *via_2_0 = layout->AddSquare(
      Point(via_column_2_x,
            pfet_2_diff->lower_left().y() + via_centre_to_diff_edge), via_side);
  Rectangle *via_2_1 = layout->AddSquare(
      Point(via_column_2_x,
            pfet_3_diff->upper_right().y() - via_centre_to_diff_edge),
      via_side);

  int64_t via_column_3_x = column_2->lower_left().x() - (
      poly_polycon_rules.min_separation + dcon_rules.via_width / 2);
  Point via_3_1_bottom_option = Point(
      via_column_3_x,
      pfet_4_diff->lower_left().y() + via_centre_to_diff_edge);
  Point via_3_1_middle_option = Point(
      via_column_3_x, pfet_4_diff->centre().y());

  int64_t via_column_4_x =
      pfet_5_diff->upper_right().x() - via_centre_to_diff_edge;
  int64_t via_4_1_y =
      height_fet_4_5 - params.fet_5_width + via_centre_to_diff_edge;
  Rectangle *via_4_1 = layout->AddSquare(
      Point(via_column_4_x, via_4_1_y), via_side);

  // Wires connecting output of first stage muxes to inputs of second stage mux.

  int64_t inner_bottom_wire_line_y = 0;
  // Bottom wire:
  //                                 + p_4
  //       p_2                       |
  //         +-----------------------+ p_3  <-- inner_bottom_wire_line_y
  //   p_0   |
  //    +----+ p_1
  {
    layout->SetActiveLayerByName("li.drawing");
    Point p_0 = via_1_0->centre();
    Point p_1 = Point(via_2_0->lower_left().x() - (
        li_dcon_rules.via_overhang_wide + li_rules.min_separation +
            li_rules.min_width / 2),
        p_0.y());
    inner_bottom_wire_line_y = std::max({
        via_2_0->upper_right().y() + li_dcon_rules.via_overhang +
            li_rules.min_separation + li_rules.min_width / 2,
        
        p_0.y()  // This one is kinda dumb. Forces a straight line out.
    });
    //  std::max(
    //    pfet_0_diff->upper_right().y(), pfet_2_diff->upper_right().y()) +
    //    li_rules.min_width / 2;
    Point p_2 = Point(p_1.x(), inner_bottom_wire_line_y);
    Point p_3 = Point(via_4_1->centre().x(), p_2.y());
    Point p_4 = via_4_1->centre();
    PolyLine input_2_3_line = PolyLine(p_0, {
        LineSegment {p_1, static_cast<uint64_t>(via_encap_width)},
        LineSegment {p_2, static_cast<uint64_t>(li_rules.min_width)},
        LineSegment {p_3, static_cast<uint64_t>(li_rules.min_width)},
        LineSegment {p_4, static_cast<uint64_t>(via_encap_width)}
    });
    input_2_3_line.InsertBulge(p_0, via_encap_width, via_encap_length);
    input_2_3_line.InsertBulge(p_4, via_encap_width, via_encap_length);
    layout->AddPolyLine(input_2_3_line);
    layout->SavePoint("li_corner_se_centre", p_2);
  }

  // Top wire:
  //   p_0  p_1
  //    +---+            p_5
  //        |        +---+
  //        |        |
  //        +--------+ p_3
  Point selected_via_3_1_centre;
  {
    int64_t via_3_1_to_bottom_wire_separation = 
        (via_3_1_bottom_option.y() -
            (dcon_rules.via_width / 2 +
             li_dcon_rules.via_overhang_wide)) -
        (inner_bottom_wire_line_y + li_rules.min_width);
    if (via_3_1_to_bottom_wire_separation < li_rules.min_separation) {
      // TODO(aryap): No facility to delete shapes?
      selected_via_3_1_centre = via_3_1_middle_option;
    } else {
      selected_via_3_1_centre = via_3_1_bottom_option;
    }

    int64_t via_padding_x = li_rules.min_separation +
        li_rules.min_width / 2 +
        li_dcon_rules.via_overhang_wide;
    int64_t via_padding_y = li_rules.min_separation +
        li_rules.min_width / 2 +
        li_dcon_rules.via_overhang;

    layout->SetActiveLayerByName("li.drawing");

    Point p_0 = via_1_1->centre();
    Point p_1 = Point(via_2_1->lower_left().x() - via_padding_x, p_0.y());
    Point p_2 = Point(p_1.x(),
        std::min(via_2_1->lower_left().y() - via_padding_y, p_1.y()));
    Point p_3 = Point(via_2_1->LowerRight().x() + via_padding_x, p_2.y());
    Point p_4 = Point(p_3.x(), selected_via_3_1_centre.y());
    Point p_5 = selected_via_3_1_centre;
    PolyLine input_0_1_line = PolyLine(p_0, {
        LineSegment {p_1, static_cast<uint64_t>(via_encap_width)},
        LineSegment {p_2, static_cast<uint64_t>(li_rules.min_width)},
        LineSegment {p_3, static_cast<uint64_t>(li_rules.min_width)},
        LineSegment {p_4, static_cast<uint64_t>(li_rules.min_width)},
        LineSegment {p_5, static_cast<uint64_t>(via_encap_width)}
    });
    input_0_1_line.InsertBulge(p_0, via_encap_width, via_encap_length);
    input_0_1_line.InsertBulge(p_5, via_encap_width, via_encap_length);

    layout->AddPolyLine(input_0_1_line);
    layout->SavePoint("li_corner_ne_centre", p_5 + Point(0, via_encap_length));
  }

  Rectangle *via_3_1 = layout->AddSquare(
      selected_via_3_1_centre, via_side);
            // + dcon_rules.via_width / 2 + diff_dcon_rules.min_enclosure

  if (!params.add_input_wires) {
    return layout.release();
  }

  // The four input wires:
  //
  //   inputs_y[k]   (Top left)
  //    where k=
  //       3         input_1   +---------------+                         
  //                                           |
  //       2         input_0   +---+    +      +
  //                                    |
  //                                    + -------------- (inner wire)
  //
  //                                    + -------------- (inner wire)
  //                                    |
  //       1         input_2   +---+    +      +
  //                                           |
  //       0         input_3   +---------------+
  //
  //                 (Bottom left)
  //
  // Sometimes the outer arms can go straight out, but they have to avoid
  // interfering with the inner wires from above.

  Polygon *input_2_met_0;
  {
    // Input 2 metal.
    layout->SetActiveLayerByName("li.drawing"); 

    Point p_0 = via_0_0->centre();
    Point p_1 = Point(p_0.x(), inputs_y[1]);
    Point p_2 = Point(p_0.x() - met1_rules.min_separation + input_x_padding,
                      p_1.y());
    PolyLine input_2_line = PolyLine({p_0, p_1, p_2});
    input_2_line.SetWidth(via_encap_width);
    input_2_line.InsertBulge(p_0, via_encap_width, via_encap_length);
    input_2_line.InsertBulge(p_2, via_encap_width, via_encap_length);
    Polygon input_2_template = InflatePolyLineOrDie(db, input_2_line);
    // This is the installed object.
    input_2_met_0 = layout->AddPolygon(input_2_template);
    if (params.input_2) {
      *params.input_2.value() = input_2_met_0;
    }

    layout->SetActiveLayerByName("li.pin");
    geometry::Rectangle *via = layout->AddSquare(p_2, via_side);
    layout->SavePoint("input_2", via->centre());
  }

  Polygon *input_3_met_0;
  int64_t input_3_line_y;
  {
    // Input 3 metal.
    layout->SetActiveLayerByName("li.drawing");
    int64_t metal_width = li_rules.min_width;
    //int64_t lower_left_y = input_2_met_0->GetBoundingBox().lower_left().y() -
    //                       li_dcon_rules.via_overhang_wide -
    //                       (metal_width / 2) - li_rules.min_separation;

    int64_t input_3_line_y = std::min({
        std::min(via_0_0->lower_left().y(), via_0_1->lower_left().y()) - (
            li_dcon_rules.via_overhang_wide +
            li_dcon_rules.via_overhang +
            li_rules.min_separation +
            dcon_rules.via_width / 2),
        via_2_0->centre().y(),
        inputs_y[1] - (std::max(
            li_mcon_rules.via_overhang, li_mcon_rules.via_overhang_wide) +
            mcon_rules.via_width / 2 +
            li_rules.min_separation +
            li_rules.min_width / 2),
    });

    Point p_0 = Point(
        via_0_0->centre().x() - met1_rules.min_separation + input_x_padding,
        inputs_y[0]);

    Point p_3 = via_2_0->centre();

    Point p_1 = Point(p_0.x(), input_3_line_y);
    Point p_2 = Point(p_3.x(), input_3_line_y);

    PolyLine input_3_line = PolyLine(p_0, {
        LineSegment {p_1, static_cast<uint64_t>(metal_width)},
        LineSegment {p_2, static_cast<uint64_t>(metal_width)},
        LineSegment {p_3, static_cast<uint64_t>(via_encap_width)}
    });
    input_3_line.InsertBulge(p_0, via_encap_width, via_encap_length);
    input_3_line.InsertBulge(p_3, via_encap_width, via_encap_length);

    Polygon input_3_template  = InflatePolyLineOrDie(db, input_3_line);
    input_3_met_0 = layout->AddPolygon(input_3_template);
    if (params.input_3) {
      *params.input_3.value() = input_3_met_0;
    }

    layout->SetActiveLayerByName("li.pin");
    geometry::Rectangle *via = layout->AddSquare(p_0, via_side);
    layout->SavePoint("input_3", via->centre());
  }

  {
    // Input 0 metal.
    layout->SetActiveLayerByName("li.drawing"); 

    Point p_0 = via_0_1->centre();
    Point p_1 = Point(p_0.x(), inputs_y[2]);
    Point p_2 = Point(
        p_0.x() - met1_rules.min_separation + input_x_padding,
        p_1.y());

    PolyLine input_0_line = PolyLine({p_0, p_1, p_2});
    input_0_line.SetWidth(via_encap_width);
    input_0_line.InsertBulge(p_0, via_encap_width, via_encap_length);
    input_0_line.InsertBulge(p_2, via_encap_width, via_encap_length);

    Polygon *input_0_met_0 = layout->AddPolygon(
        InflatePolyLineOrDie(db, input_0_line));
    if (params.input_0) {
      *params.input_0.value() = input_0_met_0;
    }

    layout->SetActiveLayerByName("li.pin");
    geometry::Rectangle *via = layout->AddSquare(p_2, via_side);
    layout->SavePoint("input_0", via->centre());
  }

  Polygon *input_1_met_0;
  int64_t input_1_line_y;
  {
    // Test if we can head straight out.
    input_1_line_y = std::max({
        // Closest we can go to the vias + li over the diff, and we also have
        // clear the nearby input we might conflict with:
        std::max(via_1_1->upper_right().y(), via_0_1->upper_right().y()) + (
            li_dcon_rules.via_overhang_wide +
            li_dcon_rules.via_overhang +
            li_rules.min_separation +
            dcon_rules.via_width / 2),
        via_2_1->centre().y(),
        inputs_y[2] + std::max(
            li_mcon_rules.via_overhang, li_mcon_rules.via_overhang_wide) +
            mcon_rules.via_width / 2 +
            li_rules.min_separation +
            li_rules.min_width / 2
    });

    // Input 1 metal.
    layout->SetActiveLayerByName("li.drawing");

    Point p_0 = Point(
        via_0_0->centre().x() - met1_rules.min_separation + input_x_padding,
        inputs_y[3]);

    Point p_3 = via_2_1->centre();

    Point p_1 = Point(p_0.x(), input_1_line_y);
    Point p_2 = Point(p_3.x(), input_1_line_y);

    PolyLine input_1_line = PolyLine(p_0, {
        LineSegment {p_1, static_cast<uint64_t>(li_rules.min_width)},
        LineSegment {p_2, static_cast<uint64_t>(li_rules.min_width)},
        LineSegment {p_3, static_cast<uint64_t>(via_encap_width)}
    });
    input_1_line.InsertBulge(p_0, via_encap_width, via_encap_length);
    input_1_line.InsertBulge(p_3, via_encap_width, via_encap_length);

    input_1_met_0 = layout->AddPolygon(
        InflatePolyLineOrDie(db, input_1_line));
    if (params.input_1) {
      *params.input_1.value() = input_1_met_0;
    }

    layout->SetActiveLayerByName("li.pin");
    geometry::Rectangle *via = layout->AddSquare(p_0, via_side);
    layout->SavePoint("input_1", via->centre());
  }

  int64_t poly_contact_to_diff =
      diff_polycon_rules.min_separation + polycon_rules.via_width / 2;
  int64_t licon_via_to_li_end =
      polycon_rules.via_width / 2 + li_polycon_rules.min_enclosure;
  int64_t poly_contact_to_li = li_polycon_rules.via_overhang +
      li_rules.min_separation + licon_rules.via_width / 2;

  std::map<const std::string, const Point> export_points = {
      {"column_0_centre_bottom_via", Point(
          column_0.centre().x(),
          // The contact can't be too close to the end of the poly -
          // TODO(aryap): but maybe we don't want to enforce this constraint?
          std::max(
              // The poly contact can't be too close to the diffusion.
              std::min(
                  pfet_0_diff->lower_left().y() - poly_contact_to_diff,
                  input_3_met_0->GetBoundingBox().lower_left().y() -
                  poly_contact_to_li
              ),
              column_0.lower_left().y() + licon_via_to_li_end
          ))
      },
      {"column_0_centre_centre_via", Point(
          column_0.centre().x(),
          (pfet_1_diff->lower_left().y() +
              pfet_0_diff->upper_right().y()) / 2)},
      {"column_0_centre_top_via", Point(
          column_0.centre().x(),
          std::min(
              std::max(
                  pfet_1_diff->upper_right().y() + poly_contact_to_diff,
                  input_1_line_y + li_rules.min_width / 2 +
                  poly_contact_to_li
              ),
              column_0.upper_right().y() - licon_via_to_li_end
          ))
      },

      {"column_1_centre_bottom_via", Point(
          column_1.centre().x(),
          std::max(
              // The poly contact can't be too close to the diffusion.
              std::min(
                  pfet_2_diff->lower_left().y() - poly_contact_to_diff,
                  input_3_met_0->GetBoundingBox().lower_left().y() -
                  poly_contact_to_li
              ),
              column_1.lower_left().y() + licon_via_to_li_end
          ))
      },
      {"column_1_centre_centre_via", Point(
          column_1.centre().x(),
          (pfet_3_diff->lower_left().y() +
              pfet_2_diff->upper_right().y()) / 2)},
      {"column_1_centre_top_via", Point(
          column_1.centre().x(),
          std::min(
              std::max(
                  pfet_3_diff->upper_right().y() + poly_contact_to_diff,
                  input_1_line_y + li_rules.min_width / 2 +
                  poly_contact_to_li
              ),
              column_1.upper_right().y() - licon_via_to_li_end
          ))
      },

      {"column_2_centre_bottom_via", Point(
          column_2->centre().x(),
          std::max(
              pfet_4_diff->lower_left().y() - poly_contact_to_diff,
              column_2->lower_left().y() + licon_via_to_li_end
          ))
      },
      {"column_2_centre_top_via", Point(
          column_2->centre().x(),
          std::min(
              std::max(
                  pfet_4_diff->upper_right().y() + poly_contact_to_diff,
                  input_1_line_y + li_rules.min_width / 2 +
                  poly_contact_to_li
              ),
              column_2->upper_right().y() - licon_via_to_li_end
          ))
      },

      {"column_3_centre_bottom_via", Point(
          column_3->centre().x(),
          std::max(
              pfet_5_diff->lower_left().y() - poly_contact_to_diff,
              column_3->lower_left().y() + licon_via_to_li_end
          ))
      },
      {"column_3_centre_top_via", Point(
          column_3->centre().x(),
          std::min(
              std::max(
                  pfet_5_diff->upper_right().y() + poly_contact_to_diff,
                  input_1_line_y + li_rules.min_width / 2 + poly_contact_to_li
              ),
              column_3->upper_right().y() - licon_via_to_li_end
          ))
      },

      {"column_0_centre_bottom", Point(
          column_0.centre().x(), column_0.lower_left().y())},
      {"column_0_centre_top", Point(
          column_0.centre().x(), column_0.upper_right().y())},

      {"column_1_centre_bottom", Point(
          column_1.centre().x(), column_1.lower_left().y())},
      {"column_1_centre_top", Point(
          column_1.centre().x(), column_1.upper_right().y())},

      {"column_2_centre_bottom", Point(
          column_2->centre().x(), column_2->lower_left().y())},
      {"column_2_centre_top", Point(
          column_2->centre().x(), column_2->upper_right().y())},
      {"column_3_centre_bottom", Point(
          column_3->centre().x(), column_3->lower_left().y())},
      {"column_3_centre_top", Point(
          column_3->centre().x(), column_3->upper_right().y())},

      {"output", Point(
            pfet_4_diff->upper_right().x(),
            pfet_4_diff->upper_right().y() - (
                dcon_rules.via_width / 2 + diff_dcon_rules.min_enclosure))},

      {"via_3_1_ur", via_3_1->upper_right()},

      // Save some bounds for the diff regions.
      // TODO(aryap): It would be convenient to get the bounding box for all the
      // shapes on diff.drawing at this point and use that for this:
      {"diff_ll", pfet_0_diff->lower_left()},
      {"diff_ul", pfet_1_diff->UpperLeft()},
      {"diff_ur", pfet_5_diff->upper_right()},
      {"diff_lr", Point(
          pfet_5_diff->upper_right().x(),
          pfet_0_diff->lower_left().y())}
  };
  layout->SavePoints(export_points);

  return layout.release();
}

<<<<<<< HEAD
bfg::Circuit *Sky130Mux::GenerateMux2Circuit(
    const Mux2CircuitParameters &parameters) {
  std::unique_ptr<bfg::Circuit> circuit(new bfg::Circuit());
 
  // Substrate connection.
  Wire VB = parameters.vb_wire.value_or(circuit->AddSignal("VB"));

  // Inputs.
  Wire X0 = parameters.x0_wire.value_or(circuit->AddSignal("X0"));
  Wire X1 = parameters.x1_wire.value_or(circuit->AddSignal("X1"));
  Wire X2 = parameters.x2_wire.value_or(circuit->AddSignal("X2"));
  Wire X3 = parameters.x3_wire.value_or(circuit->AddSignal("X3"));

  // Select signals.
  Wire S0 = parameters.s0_wire.value_or(circuit->AddSignal("S0"));
  Wire S1 = parameters.s1_wire.value_or(circuit->AddSignal("S1"));

  // Inverted select signals.
  Wire S0_B =
      parameters.s0_b_wire.value_or(circuit->AddSignal("S0_B"));
  Wire S1_B =
      parameters.s0_b_wire.value_or(circuit->AddSignal("S1_B"));

  // Output.
  Wire Y = parameters.y_wire.value_or(circuit->AddSignal("Y"));

  // Intermediate signals.
  Wire A0 = circuit->AddSignal("A0");
  Wire A1 = circuit->AddSignal("A1");

  // If we're passed wires as parameters we have to treat them as globals so
  // that their names don't get mangled when the resulting Circuit here is added
  // to something else.
  std::vector<const std::optional<Wire>*> input_parameters = {
    &parameters.vb_wire,
    &parameters.x0_wire,
    &parameters.x1_wire,
    &parameters.x2_wire,
    &parameters.x3_wire,
    &parameters.s0_wire,
    &parameters.s0_b_wire,
    &parameters.s1_wire,
    &parameters.s1_b_wire,
    &parameters.y_wire
  };
  for (auto optional : input_parameters) {
    if (*optional) {
      circuit->AddGlobal(optional->value());
    }
  }
  
  // TODO(aryap): FET model is a function of much more than just P/N. We need
  // to query the PDK database for the model appropriate for the various kinds
  // of FET we are drawing:
  circuit::Instance *fet_0 = circuit->AddInstance("fet0", parameters.fet_model);
  circuit::Instance *fet_1 = circuit->AddInstance("fet1", parameters.fet_model);
  circuit::Instance *fet_2 = circuit->AddInstance("fet2", parameters.fet_model);
  circuit::Instance *fet_3 = circuit->AddInstance("fet3", parameters.fet_model);
  circuit::Instance *fet_4 = circuit->AddInstance("fet4", parameters.fet_model);
  circuit::Instance *fet_5 = circuit->AddInstance("fet5", parameters.fet_model);

  fet_0->Connect({{"d", A0}, {"g", S0_B}, {"s", X2}, {"b", VB}});
  fet_2->Connect({{"d", X3}, {"g", S0}, {"s", A0}, {"b", VB}});
  fet_1->Connect({{"d", A1}, {"g", S0_B}, {"s", X0}, {"b", VB}});
  fet_3->Connect({{"d", X1}, {"g", S0}, {"s", A1}, {"b", VB}});
  fet_4->Connect({{"d", Y}, {"g", S1_B}, {"s", A1}, {"b", VB}});
  fet_5->Connect({{"d", A0}, {"g", S1}, {"s", Y}, {"b", VB}});
  //} else if (parameters.fet_type == Mux2CircuitParameters::FetType::P) {
  //  fet_0 = circuit->AddInstance("fet0", nullptr);
  //  fet_1 = circuit->AddInstance("fet1", nullptr);
  //  fet_2 = circuit->AddInstance("fet2", nullptr);
  //  fet_3 = circuit->AddInstance("fet3", nullptr);
  //  fet_4 = circuit->AddInstance("fet4", nullptr);
  //  fet_5 = circuit->AddInstance("fet5", nullptr);

  //  fet_0->Connect({{"d", A0}, {"g", S0}, {"s", X2}, {"b", VB}});
  //  fet_2->Connect({{"d", X3}, {"g", S0_B}, {"s", A0}, {"b", VB}});
  //  fet_1->Connect({{"d", A1}, {"g", S0}, {"s", X0}, {"b", VB}});
  //  fet_3->Connect({{"d", X1}, {"g", S0_B}, {"s", A1}, {"b", VB}});
  //  fet_4->Connect({{"d", Y}, {"g", S1}, {"s", A1}, {"b", VB}});
  //  fet_5->Connect({{"d", A0}, {"g", S1_B}, {"s", Y}, {"b", VB}});
  //} else {
  //  LOG(FATAL) << "Unknown FET type in Mux2CircuitParameters: "
  //             << parameters.fet_type;
  //}

  // Assign model parameters from configuration struct.
  std::array<circuit::Instance*, 6> fets = {
      fet_0, fet_1, fet_2, fet_3, fet_4, fet_5};
  std::array<int64_t, 6> widths = {
      static_cast<int64_t>(parameters.fet_0_width_nm),
      static_cast<int64_t>(parameters.fet_1_width_nm),
      static_cast<int64_t>(parameters.fet_2_width_nm),
      static_cast<int64_t>(parameters.fet_3_width_nm),
      static_cast<int64_t>(parameters.fet_4_width_nm),
      static_cast<int64_t>(parameters.fet_5_width_nm)
  };
  std::array<int64_t, 6> lengths = {
      static_cast<int64_t>(parameters.fet_0_length_nm),
      static_cast<int64_t>(parameters.fet_1_length_nm),
      static_cast<int64_t>(parameters.fet_2_length_nm),
      static_cast<int64_t>(parameters.fet_3_length_nm),
      static_cast<int64_t>(parameters.fet_4_length_nm),
      static_cast<int64_t>(parameters.fet_5_length_nm)
  };
  for (size_t i = 0; i < fets.size(); ++i) {
    circuit::Instance *fet = fets[i];
    fet->SetParameter(
        parameters.fet_model_width_parameter,
        Parameter::FromInteger(
            parameters.fet_model_width_parameter,
            widths[i],
            Parameter::SIUnitPrefix::NANO));
    fet->SetParameter(
        parameters.fet_model_length_parameter,
        Parameter::FromInteger(
            parameters.fet_model_length_parameter,
            lengths[i],
            Parameter::SIUnitPrefix::NANO));
  }
=======
bfg::Circuit *Sky130Mux::GenerateMux2Circuit(const Mux2Parameters &params) {
  std::unique_ptr<bfg::Circuit> circuit(new bfg::Circuit());

  circuit::Wire S0 = circuit->AddSignal("S0");
  circuit::Wire S0B = circuit->AddSignal("S0B");
  circuit::Wire S1 = circuit->AddSignal("S1");
  circuit::Wire S1B = circuit->AddSignal("S1B");

  circuit::Wire I0 = circuit->AddSignal("I0");
  circuit::Wire I1 = circuit->AddSignal("I1");
  circuit::Wire I2 = circuit->AddSignal("I2");
  circuit::Wire I3 = circuit->AddSignal("I3");

  circuit::Wire Y = circuit->AddSignal("Y");

  circuit::Wire a0 = circuit->AddSignal("a0");
  circuit::Wire a1 = circuit->AddSignal("a1");

  // .subckt  sky130_fd_pr__nfet_01v8 d g s b

  // TODO(aryap): Need to assign the corresponding width/length parameters from
  // params.
  circuit::Instance *fet_0 = circuit->AddInstance("fet_0", nullptr);
  circuit::Instance *fet_1 = circuit->AddInstance("fet_1", nullptr);
  circuit::Instance *fet_2 = circuit->AddInstance("fet_2", nullptr);
  circuit::Instance *fet_3 = circuit->AddInstance("fet_3", nullptr);
  circuit::Instance *fet_4 = circuit->AddInstance("fet_4", nullptr);
  circuit::Instance *fet_5 = circuit->AddInstance("fet_5", nullptr);

  fet_0->Connect({{"s", I2}, {"g", S0B}, {"d", a0}/*, {"b", GND} */});
  fet_2->Connect({{"s", a0}, {"g", S0}, {"d", I3}/*, {"b", GND} */});
  fet_1->Connect({{"s", I0}, {"g", S0B}, {"d", a1}/*, {"b", GND} */});
  fet_3->Connect({{"s", a1}, {"g", S0}, {"d", I1}/*, {"b", GND} */});

  fet_4->Connect({{"s", a1}, {"g", S1B}, {"d", Y}/*, {"b", GND} */});
  fet_5->Connect({{"s", Y}, {"g", S1}, {"d", a0}/*, {"b", GND} */});
>>>>>>> d32a37d3

  return circuit.release();
}

}  // namespace atoms
}  // namespace bfg<|MERGE_RESOLUTION|>--- conflicted
+++ resolved
@@ -28,70 +28,7 @@
 using ::bfg::geometry::Polygon;
 using ::bfg::geometry::Rectangle;
 using ::bfg::geometry::Layer;
-<<<<<<< HEAD
 using ::bfg::circuit::Wire;
-=======
-
-//
-
-bfg::Cell *Sky130Mux::Generate() {
-  // A flip-flop is two back-to-back latches.
-
-  std::unique_ptr<bfg::Cell> cell(new bfg::Cell("sky130_mux"));
-  cell->SetLayout(GenerateLayout());
-  cell->SetCircuit(GenerateCircuit());
-
-  return cell.release();
-}
-
-bfg::Circuit *Sky130Mux::GenerateCircuit() {
-  std::unique_ptr<bfg::Circuit> circuit(new bfg::Circuit());
-
-  circuit::Wire S0 = circuit->AddSignal("S0");
-  circuit::Wire S0B = circuit->AddSignal("S0B");
-  circuit::Wire S1 = circuit->AddSignal("S1");
-  circuit::Wire S1B = circuit->AddSignal("S1B");
-  circuit::Wire S2 = circuit->AddSignal("S2");
-  circuit::Wire S2B = circuit->AddSignal("S2B");
-
-  circuit::Wire I0 = circuit->AddSignal("I0");
-  circuit::Wire I1 = circuit->AddSignal("I1");
-  circuit::Wire I2 = circuit->AddSignal("I2");
-  circuit::Wire I3 = circuit->AddSignal("I3");
-  circuit::Wire I4 = circuit->AddSignal("I4");
-  circuit::Wire I5 = circuit->AddSignal("I5");
-  circuit::Wire I6 = circuit->AddSignal("I6");
-  circuit::Wire I7 = circuit->AddSignal("I7");
-
-  circuit::Wire Y = circuit->AddSignal("Y");
-
-  //circuit::Wire VPWR = circuit->AddSignal("VPWR");
-  //circuit::Wire VGND = circuit->AddSignal("VGND");
-  //circuit::Wire VPB = circuit->AddSignal("VPB");
-  //circuit::Wire VNB = circuit->AddSignal("VNB");
-
-
-  // TODO(aryap): instantiate four of the mux 2 subcircuits
-
-  circuit->AddPort(S0);
-  circuit->AddPort(S0B);
-  circuit->AddPort(S1);
-  circuit->AddPort(S1B);
-  circuit->AddPort(S2);
-  circuit->AddPort(S2B);
-  circuit->AddPort(I0);
-  circuit->AddPort(I1);
-  circuit->AddPort(I2);
-  circuit->AddPort(I3);
-  circuit->AddPort(I4);
-  circuit->AddPort(I5);
-  circuit->AddPort(I6);
-  circuit->AddPort(I7);
-  circuit->AddPort(Y);
-
-  return circuit.release();
-}
->>>>>>> d32a37d3
 
 namespace {
 
@@ -2475,7 +2412,6 @@
   return layout.release();
 }
 
-<<<<<<< HEAD
 bfg::Circuit *Sky130Mux::GenerateMux2Circuit(
     const Mux2CircuitParameters &parameters) {
   std::unique_ptr<bfg::Circuit> circuit(new bfg::Circuit());
@@ -2596,44 +2532,6 @@
             lengths[i],
             Parameter::SIUnitPrefix::NANO));
   }
-=======
-bfg::Circuit *Sky130Mux::GenerateMux2Circuit(const Mux2Parameters &params) {
-  std::unique_ptr<bfg::Circuit> circuit(new bfg::Circuit());
-
-  circuit::Wire S0 = circuit->AddSignal("S0");
-  circuit::Wire S0B = circuit->AddSignal("S0B");
-  circuit::Wire S1 = circuit->AddSignal("S1");
-  circuit::Wire S1B = circuit->AddSignal("S1B");
-
-  circuit::Wire I0 = circuit->AddSignal("I0");
-  circuit::Wire I1 = circuit->AddSignal("I1");
-  circuit::Wire I2 = circuit->AddSignal("I2");
-  circuit::Wire I3 = circuit->AddSignal("I3");
-
-  circuit::Wire Y = circuit->AddSignal("Y");
-
-  circuit::Wire a0 = circuit->AddSignal("a0");
-  circuit::Wire a1 = circuit->AddSignal("a1");
-
-  // .subckt  sky130_fd_pr__nfet_01v8 d g s b
-
-  // TODO(aryap): Need to assign the corresponding width/length parameters from
-  // params.
-  circuit::Instance *fet_0 = circuit->AddInstance("fet_0", nullptr);
-  circuit::Instance *fet_1 = circuit->AddInstance("fet_1", nullptr);
-  circuit::Instance *fet_2 = circuit->AddInstance("fet_2", nullptr);
-  circuit::Instance *fet_3 = circuit->AddInstance("fet_3", nullptr);
-  circuit::Instance *fet_4 = circuit->AddInstance("fet_4", nullptr);
-  circuit::Instance *fet_5 = circuit->AddInstance("fet_5", nullptr);
-
-  fet_0->Connect({{"s", I2}, {"g", S0B}, {"d", a0}/*, {"b", GND} */});
-  fet_2->Connect({{"s", a0}, {"g", S0}, {"d", I3}/*, {"b", GND} */});
-  fet_1->Connect({{"s", I0}, {"g", S0B}, {"d", a1}/*, {"b", GND} */});
-  fet_3->Connect({{"s", a1}, {"g", S0}, {"d", I1}/*, {"b", GND} */});
-
-  fet_4->Connect({{"s", a1}, {"g", S1B}, {"d", Y}/*, {"b", GND} */});
-  fet_5->Connect({{"s", Y}, {"g", S1}, {"d", a0}/*, {"b", GND} */});
->>>>>>> d32a37d3
 
   return circuit.release();
 }
